{
  "name": "@firebase/analytics",
  "version": "0.6.2",
  "description": "A analytics package for new firebase packages",
  "author": "Firebase <firebase-support@google.com> (https://firebase.google.com/)",
  "main": "dist/index.cjs.js",
  "module": "dist/index.esm.js",
  "esm2017": "dist/index.esm2017.js",
  "files": ["dist"],
  "scripts": {
    "lint": "eslint -c .eslintrc.js '**/*.ts' --ignore-path '../../.gitignore'",
    "lint:fix": "eslint --fix -c .eslintrc.js '**/*.ts' --ignore-path '../../.gitignore'",
    "build": "rollup -c",
    "build:deps": "lerna run --scope @firebase/analytics --include-dependencies build",
    "dev": "rollup -c -w",
    "test": "run-p lint test:all",
    "test:all": "run-p test:browser test:integration",
    "test:ci": "node ../../scripts/run_tests_in_ci.js -s test:all",
    "test:browser": "karma start --single-run --nocache",
    "test:integration": "karma start ./karma.integration.conf.js --single-run --nocache",
    "prepare": "yarn build"
  },
  "peerDependencies": {
    "@firebase/app": "0.x",
    "@firebase/app-types": "0.x"
  },
  "dependencies": {
    "@firebase/analytics-types": "0.4.0",
    "@firebase/installations": "0.4.19",
    "@firebase/logger": "0.2.6",
    "@firebase/util": "0.3.4",
    "@firebase/component": "0.1.21",
    "tslib": "^1.11.1"
  },
  "license": "Apache-2.0",
  "devDependencies": {
<<<<<<< HEAD
    "@firebase/app": "0.6.12",
    "rollup": "2.33.1",
=======
    "@firebase/app": "0.6.13",
    "rollup": "2.29.0",
>>>>>>> fc358f6e
    "@rollup/plugin-commonjs": "15.1.0",
    "@rollup/plugin-json": "4.1.0",
    "@rollup/plugin-node-resolve": "9.0.0",
    "rollup-plugin-typescript2": "0.29.0",
    "typescript": "4.0.5"
  },
  "repository": {
    "directory": "packages/analytics",
    "type": "git",
    "url": "https://github.com/firebase/firebase-js-sdk.git"
  },
  "bugs": {
    "url": "https://github.com/firebase/firebase-js-sdk/issues"
  },
  "typings": "dist/index.d.ts",
  "nyc": {
    "extension": [
      ".ts"
    ],
    "reportDir": "./coverage/node"
  }
}<|MERGE_RESOLUTION|>--- conflicted
+++ resolved
@@ -34,13 +34,8 @@
   },
   "license": "Apache-2.0",
   "devDependencies": {
-<<<<<<< HEAD
-    "@firebase/app": "0.6.12",
+    "@firebase/app": "0.6.13",
     "rollup": "2.33.1",
-=======
-    "@firebase/app": "0.6.13",
-    "rollup": "2.29.0",
->>>>>>> fc358f6e
     "@rollup/plugin-commonjs": "15.1.0",
     "@rollup/plugin-json": "4.1.0",
     "@rollup/plugin-node-resolve": "9.0.0",

/**
 * @license
 * Copyright 2017 Google LLC
 *
 * Licensed under the Apache License, Version 2.0 (the "License");
 * you may not use this file except in compliance with the License.
 * You may obtain a copy of the License at
 *
 *   http://www.apache.org/licenses/LICENSE-2.0
 *
 * Unless required by applicable law or agreed to in writing, software
 * distributed under the License is distributed on an "AS IS" BASIS,
 * WITHOUT WARRANTIES OR CONDITIONS OF ANY KIND, either express or implied.
 * See the License for the specific language governing permissions and
 * limitations under the License.
 */

<<<<<<< HEAD
import { LoadBundleTask } from '@firebase/firestore-types';
=======
import * as firestore from '@firebase/firestore-types';
>>>>>>> 2bfa1853
import { CredentialsProvider } from '../api/credentials';
import { User } from '../auth/user';
import { LocalStore } from '../local/local_store';
import { GarbageCollectionScheduler, Persistence } from '../local/persistence';
import { Document, NoDocument } from '../model/document';
import { DocumentKey } from '../model/document_key';
import { Mutation } from '../model/mutation';
import { newDatastore } from '../remote/datastore';
import { RemoteStore } from '../remote/remote_store';
import { AsyncQueue, wrapInUserErrorIfRecoverable } from '../util/async_queue';
import { Code, FirestoreError } from '../util/error';
import { logDebug, logWarn } from '../util/log';
import { Deferred } from '../util/promise';
import {
  EventManager,
  ListenOptions,
  Observer,
  QueryListener
} from './event_manager';
import { SyncEngine, loadBundle } from './sync_engine';
import { View } from './view';

import { SharedClientState } from '../local/shared_client_state';
import { AutoId } from '../util/misc';
import { DatabaseId, DatabaseInfo } from './database_info';
import { Query } from './query';
import { Transaction } from './transaction';
import { ViewSnapshot } from './view_snapshot';
import {
  ComponentProvider,
  MemoryComponentProvider
} from './component_provider';
import { BundleReader } from '../util/bundle_reader';
<<<<<<< HEAD
import { LoadBundleTaskImpl } from './bundle';
=======
import { LoadBundleTask } from '../api/bundle';
import { newConnection } from '../platform/connection';
import { newSerializer } from '../platform/serializer';
import { toByteStreamReader } from '../platform/byte_stream_reader';
>>>>>>> 2bfa1853

const LOG_TAG = 'FirestoreClient';
const MAX_CONCURRENT_LIMBO_RESOLUTIONS = 100;

/** DOMException error code constants. */
const DOM_EXCEPTION_INVALID_STATE = 11;
const DOM_EXCEPTION_ABORTED = 20;
const DOM_EXCEPTION_QUOTA_EXCEEDED = 22;

export type PersistenceSettings =
  | {
      readonly durable: false;
    }
  | {
      readonly durable: true;
      readonly cacheSizeBytes: number;
      readonly synchronizeTabs: boolean;
      readonly forceOwningTab: boolean;
    };

/**
 * FirestoreClient is a top-level class that constructs and owns all of the
 * pieces of the client SDK architecture. It is responsible for creating the
 * async queue that is shared by all of the other components in the system.
 */
export class FirestoreClient {
  // NOTE: These should technically have '|undefined' in the types, since
  // they're initialized asynchronously rather than in the constructor, but
  // given that all work is done on the async queue and we assert that
  // initialization completes before any other work is queued, we're cheating
  // with the types rather than littering the code with '!' or unnecessary
  // undefined checks.
  private databaseInfo!: DatabaseInfo;
  private eventMgr!: EventManager;
  private persistence!: Persistence;
  private localStore!: LocalStore;
  private remoteStore!: RemoteStore;
  private syncEngine!: SyncEngine;
  private gcScheduler!: GarbageCollectionScheduler | null;

  // PORTING NOTE: SharedClientState is only used for multi-tab web.
  private sharedClientState!: SharedClientState;

  private readonly clientId = AutoId.newId();

  constructor(
    private credentials: CredentialsProvider,
    /**
     * Asynchronous queue responsible for all of our internal processing. When
     * we get incoming work from the user (via public API) or the network
     * (incoming GRPC messages), we should always schedule onto this queue.
     * This ensures all of our work is properly serialized (e.g. we don't
     * start processing a new operation while the previous one is waiting for
     * an async I/O to complete).
     */
    private asyncQueue: AsyncQueue
  ) {}

  /**
   * Starts up the FirestoreClient, returning only whether or not enabling
   * persistence succeeded.
   *
   * The intent here is to "do the right thing" as far as users are concerned.
   * Namely, in cases where offline persistence is requested and possible,
   * enable it, but otherwise fall back to persistence disabled. For the most
   * part we expect this to succeed one way or the other so we don't expect our
   * users to actually wait on the firestore.enablePersistence Promise since
   * they generally won't care.
   *
   * Of course some users actually do care about whether or not persistence
   * was successfully enabled, so the Promise returned from this method
   * indicates this outcome.
   *
   * This presents a problem though: even before enablePersistence resolves or
   * rejects, users may have made calls to e.g. firestore.collection() which
   * means that the FirestoreClient in there will be available and will be
   * enqueuing actions on the async queue.
   *
   * Meanwhile any failure of an operation on the async queue causes it to
   * panic and reject any further work, on the premise that unhandled errors
   * are fatal.
   *
   * Consequently the fallback is handled internally here in start, and if the
   * fallback succeeds we signal success to the async queue even though the
   * start() itself signals failure.
   *
   * @param databaseInfo The connection information for the current instance.
   * @param componentProvider Provider that returns all core components.
   * @param persistenceSettings Settings object to configure offline
   *     persistence.
   * @returns A deferred result indicating the user-visible result of enabling
   *     offline persistence. This method will reject this if IndexedDB fails to
   *     start for any reason. If usePersistence is false this is
   *     unconditionally resolved.
   */
  start(
    databaseInfo: DatabaseInfo,
    componentProvider: ComponentProvider,
    persistenceSettings: PersistenceSettings
  ): Promise<void> {
    this.verifyNotTerminated();

    this.databaseInfo = databaseInfo;

    // We defer our initialization until we get the current user from
    // setChangeListener(). We block the async queue until we got the initial
    // user and the initialization is completed. This will prevent any scheduled
    // work from happening before initialization is completed.
    //
    // If initializationDone resolved then the FirestoreClient is in a usable
    // state.
    const initializationDone = new Deferred<void>();

    // If usePersistence is true, certain classes of errors while starting are
    // recoverable but only by falling back to persistence disabled.
    //
    // If there's an error in the first case but not in recovery we cannot
    // reject the promise blocking the async queue because this will cause the
    // async queue to panic.
    const persistenceResult = new Deferred<void>();

    let initialized = false;
    this.credentials.setChangeListener(user => {
      if (!initialized) {
        initialized = true;

        logDebug(LOG_TAG, 'Initializing. user=', user.uid);

        return this.initializeComponents(
          componentProvider,
          persistenceSettings,
          user,
          persistenceResult
        ).then(initializationDone.resolve, initializationDone.reject);
      } else {
        this.asyncQueue.enqueueRetryable(() =>
          this.remoteStore.handleCredentialChange(user)
        );
      }
    });

    // Block the async queue until initialization is done
    this.asyncQueue.enqueueAndForget(() => {
      return initializationDone.promise;
    });

    // Return only the result of enabling persistence. Note that this does not
    // need to await the completion of initializationDone because the result of
    // this method should not reflect any other kind of failure to start.
    return persistenceResult.promise;
  }

  /** Enables the network connection and requeues all pending operations. */
  enableNetwork(): Promise<void> {
    this.verifyNotTerminated();
    return this.asyncQueue.enqueue(() => {
      return this.syncEngine.enableNetwork();
    });
  }

  /**
   * Initializes persistent storage, attempting to use IndexedDB if
   * usePersistence is true or memory-only if false.
   *
   * If IndexedDB fails because it's already open in another tab or because the
   * platform can't possibly support our implementation then this method rejects
   * the persistenceResult and falls back on memory-only persistence.
   *
   * @param componentProvider The provider that provides all core componennts
   *     for IndexedDB or memory-backed persistence
   * @param persistenceSettings Settings object to configure offline persistence
   * @param user The initial user
   * @param persistenceResult A deferred result indicating the user-visible
   *     result of enabling offline persistence. This method will reject this if
   *     IndexedDB fails to start for any reason. If usePersistence is false
   *     this is unconditionally resolved.
   * @returns a Promise indicating whether or not initialization should
   *     continue, i.e. that one of the persistence implementations actually
   *     succeeded.
   */
  private async initializeComponents(
    componentProvider: ComponentProvider,
    persistenceSettings: PersistenceSettings,
    user: User,
    persistenceResult: Deferred<void>
  ): Promise<void> {
    try {
      // TODO(mrschmidt): Ideally, ComponentProvider would also initialize
      // Datastore (without duplicating the initializing logic once per
      // provider).

      const connection = await newConnection(this.databaseInfo);
      const serializer = newSerializer(this.databaseInfo.databaseId);
      const datastore = newDatastore(connection, this.credentials, serializer);

      await componentProvider.initialize({
        asyncQueue: this.asyncQueue,
        databaseInfo: this.databaseInfo,
        datastore,
        clientId: this.clientId,
        initialUser: user,
        maxConcurrentLimboResolutions: MAX_CONCURRENT_LIMBO_RESOLUTIONS,
        persistenceSettings
      });

      this.persistence = componentProvider.persistence;
      this.sharedClientState = componentProvider.sharedClientState;
      this.localStore = componentProvider.localStore;
      this.remoteStore = componentProvider.remoteStore;
      this.syncEngine = componentProvider.syncEngine;
      this.gcScheduler = componentProvider.gcScheduler;
      this.eventMgr = componentProvider.eventManager;

      // When a user calls clearPersistence() in one client, all other clients
      // need to be terminated to allow the delete to succeed.
      this.persistence.setDatabaseDeletedListener(async () => {
        await this.terminate();
      });

      persistenceResult.resolve();
    } catch (error) {
      // Regardless of whether or not the retry succeeds, from an user
      // perspective, offline persistence has failed.
      persistenceResult.reject(error);

      // An unknown failure on the first stage shuts everything down.
      if (!this.canFallback(error)) {
        throw error;
      }
      console.warn(
        'Error enabling offline persistence. Falling back to' +
          ' persistence disabled: ' +
          error
      );
      return this.initializeComponents(
        new MemoryComponentProvider(),
        { durable: false },
        user,
        persistenceResult
      );
    }
  }

  /**
   * Decides whether the provided error allows us to gracefully disable
   * persistence (as opposed to crashing the client).
   */
  private canFallback(error: FirestoreError | DOMException): boolean {
    if (error.name === 'FirebaseError') {
      return (
        error.code === Code.FAILED_PRECONDITION ||
        error.code === Code.UNIMPLEMENTED
      );
    } else if (
      typeof DOMException !== 'undefined' &&
      error instanceof DOMException
    ) {
      // There are a few known circumstances where we can open IndexedDb but
      // trying to read/write will fail (e.g. quota exceeded). For
      // well-understood cases, we attempt to detect these and then gracefully
      // fall back to memory persistence.
      // NOTE: Rather than continue to add to this list, we could decide to
      // always fall back, with the risk that we might accidentally hide errors
      // representing actual SDK bugs.
      return (
        // When the browser is out of quota we could get either quota exceeded
        // or an aborted error depending on whether the error happened during
        // schema migration.
        error.code === DOM_EXCEPTION_QUOTA_EXCEEDED ||
        error.code === DOM_EXCEPTION_ABORTED ||
        // Firefox Private Browsing mode disables IndexedDb and returns
        // INVALID_STATE for any usage.
        error.code === DOM_EXCEPTION_INVALID_STATE
      );
    }

    return true;
  }

  /**
   * Checks that the client has not been terminated. Ensures that other methods on
   * this class cannot be called after the client is terminated.
   */
  private verifyNotTerminated(): void {
    if (this.asyncQueue.isShuttingDown) {
      throw new FirestoreError(
        Code.FAILED_PRECONDITION,
        'The client has already been terminated.'
      );
    }
  }

  /** Disables the network connection. Pending operations will not complete. */
  disableNetwork(): Promise<void> {
    this.verifyNotTerminated();
    return this.asyncQueue.enqueue(() => {
      return this.syncEngine.disableNetwork();
    });
  }

  terminate(): Promise<void> {
    return this.asyncQueue.enqueueAndInitiateShutdown(async () => {
      // PORTING NOTE: LocalStore does not need an explicit shutdown on web.
      if (this.gcScheduler) {
        this.gcScheduler.stop();
      }

      await this.remoteStore.shutdown();
      await this.sharedClientState.shutdown();
      await this.persistence.shutdown();

      // `removeChangeListener` must be called after shutting down the
      // RemoteStore as it will prevent the RemoteStore from retrieving
      // auth tokens.
      this.credentials.removeChangeListener();
    });
  }

  /**
   * Returns a Promise that resolves when all writes that were pending at the time this
   * method was called received server acknowledgement. An acknowledgement can be either acceptance
   * or rejection.
   */
  waitForPendingWrites(): Promise<void> {
    this.verifyNotTerminated();

    const deferred = new Deferred<void>();
    this.asyncQueue.enqueueAndForget(() => {
      return this.syncEngine.registerPendingWritesCallback(deferred);
    });
    return deferred.promise;
  }

  listen(
    query: Query,
    observer: Observer<ViewSnapshot>,
    options: ListenOptions
  ): QueryListener {
    this.verifyNotTerminated();
    const listener = new QueryListener(query, observer, options);
    this.asyncQueue.enqueueAndForget(() => this.eventMgr.listen(listener));
    return listener;
  }

  unlisten(listener: QueryListener): void {
    // Checks for termination but does not raise error, allowing unlisten after
    // termination to be a no-op.
    if (this.clientTerminated) {
      return;
    }
    this.asyncQueue.enqueueAndForget(() => {
      return this.eventMgr.unlisten(listener);
    });
  }

  async getDocumentFromLocalCache(
    docKey: DocumentKey
  ): Promise<Document | null> {
    this.verifyNotTerminated();
    const deferred = new Deferred<Document | null>();
    await this.asyncQueue.enqueue(async () => {
      try {
        const maybeDoc = await this.localStore.readDocument(docKey);
        if (maybeDoc instanceof Document) {
          deferred.resolve(maybeDoc);
        } else if (maybeDoc instanceof NoDocument) {
          deferred.resolve(null);
        } else {
          deferred.reject(
            new FirestoreError(
              Code.UNAVAILABLE,
              'Failed to get document from cache. (However, this document may ' +
                "exist on the server. Run again without setting 'source' in " +
                'the GetOptions to attempt to retrieve the document from the ' +
                'server.)'
            )
          );
        }
      } catch (e) {
        const firestoreError = wrapInUserErrorIfRecoverable(
          e,
          `Failed to get document '${docKey} from cache`
        );
        deferred.reject(firestoreError);
      }
    });

    return deferred.promise;
  }

  async getDocumentsFromLocalCache(query: Query): Promise<ViewSnapshot> {
    this.verifyNotTerminated();
    const deferred = new Deferred<ViewSnapshot>();
    await this.asyncQueue.enqueue(async () => {
      try {
        const queryResult = await this.localStore.executeQuery(
          query,
          /* usePreviousResults= */ true
        );
        const view = new View(query, queryResult.remoteKeys);
        const viewDocChanges = view.computeDocChanges(queryResult.documents);
        const viewChange = view.applyChanges(
          viewDocChanges,
          /* updateLimboDocuments= */ false
        );
        deferred.resolve(viewChange.snapshot!);
      } catch (e) {
        const firestoreError = wrapInUserErrorIfRecoverable(
          e,
          `Failed to execute query '${query} against cache`
        );
        deferred.reject(firestoreError);
      }
    });
    return deferred.promise;
  }

  write(mutations: Mutation[]): Promise<void> {
    this.verifyNotTerminated();
    const deferred = new Deferred<void>();
    this.asyncQueue.enqueueAndForget(() =>
      this.syncEngine.write(mutations, deferred)
    );
    return deferred.promise;
  }

  databaseId(): DatabaseId {
    return this.databaseInfo.databaseId;
  }

  addSnapshotsInSyncListener(observer: Observer<void>): void {
    this.verifyNotTerminated();
    this.asyncQueue.enqueueAndForget(() => {
      this.eventMgr.addSnapshotsInSyncListener(observer);
      return Promise.resolve();
    });
  }

  removeSnapshotsInSyncListener(observer: Observer<void>): void {
    // Checks for shutdown but does not raise error, allowing remove after
    // shutdown to be a no-op.
    if (this.clientTerminated) {
      return;
    }
    this.asyncQueue.enqueueAndForget(() => {
      this.eventMgr.removeSnapshotsInSyncListener(observer);
      return Promise.resolve();
    });
  }

  get clientTerminated(): boolean {
    // Technically, the asyncQueue is still running, but only accepting operations
    // related to termination or supposed to be run after termination. It is effectively
    // terminated to the eyes of users.
    return this.asyncQueue.isShuttingDown;
  }

  transaction<T>(
    updateFunction: (transaction: Transaction) => Promise<T>
  ): Promise<T> {
    this.verifyNotTerminated();
    const deferred = new Deferred<T>();
    this.asyncQueue.enqueueAndForget(() => {
      this.syncEngine.runTransaction(this.asyncQueue, updateFunction, deferred);
      return Promise.resolve();
    });
    return deferred.promise;
  }

  loadBundle(
<<<<<<< HEAD
    data: ReadableStream<ArrayBuffer> | ArrayBuffer | string
  ): LoadBundleTask {
    this.verifyNotTerminated();

    let content: ReadableStream<ArrayBuffer> | ArrayBuffer;
=======
    data: ReadableStream<Uint8Array> | ArrayBuffer | string
  ): firestore.LoadBundleTask {
    this.verifyNotTerminated();

    let content: ReadableStream<Uint8Array> | ArrayBuffer;
>>>>>>> 2bfa1853
    if (typeof data === 'string') {
      content = new TextEncoder().encode(data);
    } else {
      content = data;
    }
<<<<<<< HEAD
    const reader = new BundleReader(content);
    const task = new LoadBundleTaskImpl();
    this.asyncQueue.enqueueAndForget(() => {
      return this.syncEngine.loadBundle(reader, task);
=======
    const reader = new BundleReader(toByteStreamReader(content));
    const task = new LoadBundleTask();
    this.asyncQueue.enqueueAndForget(async () => {
      loadBundle(this.syncEngine, reader, task);
      return task.catch(e => {
        logWarn(LOG_TAG, `Loading bundle failed with ${e}`);
      });
>>>>>>> 2bfa1853
    });

    return task;
  }
}<|MERGE_RESOLUTION|>--- conflicted
+++ resolved
@@ -15,11 +15,7 @@
  * limitations under the License.
  */
 
-<<<<<<< HEAD
-import { LoadBundleTask } from '@firebase/firestore-types';
-=======
 import * as firestore from '@firebase/firestore-types';
->>>>>>> 2bfa1853
 import { CredentialsProvider } from '../api/credentials';
 import { User } from '../auth/user';
 import { LocalStore } from '../local/local_store';
@@ -53,14 +49,11 @@
   MemoryComponentProvider
 } from './component_provider';
 import { BundleReader } from '../util/bundle_reader';
-<<<<<<< HEAD
-import { LoadBundleTaskImpl } from './bundle';
-=======
 import { LoadBundleTask } from '../api/bundle';
 import { newConnection } from '../platform/connection';
 import { newSerializer } from '../platform/serializer';
 import { toByteStreamReader } from '../platform/byte_stream_reader';
->>>>>>> 2bfa1853
+import { newTextEncoder } from '../platform/dom';
 
 const LOG_TAG = 'FirestoreClient';
 const MAX_CONCURRENT_LIMBO_RESOLUTIONS = 100;
@@ -531,30 +524,16 @@
   }
 
   loadBundle(
-<<<<<<< HEAD
-    data: ReadableStream<ArrayBuffer> | ArrayBuffer | string
-  ): LoadBundleTask {
-    this.verifyNotTerminated();
-
-    let content: ReadableStream<ArrayBuffer> | ArrayBuffer;
-=======
     data: ReadableStream<Uint8Array> | ArrayBuffer | string
   ): firestore.LoadBundleTask {
     this.verifyNotTerminated();
 
     let content: ReadableStream<Uint8Array> | ArrayBuffer;
->>>>>>> 2bfa1853
     if (typeof data === 'string') {
-      content = new TextEncoder().encode(data);
+      content = newTextEncoder().encode(data);
     } else {
       content = data;
     }
-<<<<<<< HEAD
-    const reader = new BundleReader(content);
-    const task = new LoadBundleTaskImpl();
-    this.asyncQueue.enqueueAndForget(() => {
-      return this.syncEngine.loadBundle(reader, task);
-=======
     const reader = new BundleReader(toByteStreamReader(content));
     const task = new LoadBundleTask();
     this.asyncQueue.enqueueAndForget(async () => {
@@ -562,7 +541,6 @@
       return task.catch(e => {
         logWarn(LOG_TAG, `Loading bundle failed with ${e}`);
       });
->>>>>>> 2bfa1853
     });
 
     return task;

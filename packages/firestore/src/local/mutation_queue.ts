--- conflicted
+++ resolved
@@ -60,13 +60,8 @@
    * Gets the first unacknowledged mutation batch after the passed in batchId
    * in the mutation queue or null if empty.
    *
-<<<<<<< HEAD
-   * @param batchId - The batch to search after, or BATCHID_UNKNOWN for the first
-   * mutation in the queue.
-=======
    * @param batchId - The batch to search after, or BATCHID_UNKNOWN for the
    * first mutation in the queue.
->>>>>>> 821a6da2
    *
    * @returns the next mutation or null if there wasn't one.
    */
@@ -80,12 +75,8 @@
    * that is pending server response, returns `BATCHID_UNKNOWN` if the queue is
    * empty.
    *
-<<<<<<< HEAD
-   * @returns the largest batch id in the mutation queue that is not acknowledged.
-=======
    * @returns the largest batch id in the mutation queue that is not
    * acknowledged.
->>>>>>> 821a6da2
    */
   getHighestUnacknowledgedBatchId(
     transaction: PersistenceTransaction

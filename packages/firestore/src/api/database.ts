/**
 * @license
 * Copyright 2017 Google LLC
 *
 * Licensed under the Apache License, Version 2.0 (the "License");
 * you may not use this file except in compliance with the License.
 * You may obtain a copy of the License at
 *
 *   http://www.apache.org/licenses/LICENSE-2.0
 *
 * Unless required by applicable law or agreed to in writing, software
 * distributed under the License is distributed on an "AS IS" BASIS,
 * WITHOUT WARRANTIES OR CONDITIONS OF ANY KIND, either express or implied.
 * See the License for the specific language governing permissions and
 * limitations under the License.
 */

import { FirebaseApp } from '@firebase/app-types';
import { _FirebaseApp, FirebaseService } from '@firebase/app-types/private';
import {
  CollectionReference as PublicCollectionReference,
  DocumentChange as PublicDocumentChange,
  DocumentChangeType as PublicDocumentChangeType,
  DocumentData,
  DocumentData as PublicDocumentData,
  DocumentReference as PublicDocumentReference,
  DocumentSnapshot as PublicDocumentSnapshot,
  FieldPath as PublicFieldPath,
  FirebaseFirestore as PublicFirestore,
  FirestoreDataConverter as PublicFirestoreDataConverter,
  GetOptions as PublicGetOptions,
  LogLevel as PublicLogLevel,
  OrderByDirection as PublicOrderByDirection,
  PersistenceSettings as PublicPersistenceSettings,
  Query as PublicQuery,
  QueryDocumentSnapshot as PublicQueryDocumentSnapshot,
  QuerySnapshot as PublicQuerySnapshot,
  SetOptions as PublicSetOptions,
  Settings as PublicSettings,
  SnapshotListenOptions as PublicSnapshotListenOptions,
  SnapshotOptions as PublicSnapshotOptions,
  Transaction as PublicTransaction,
  UpdateData as PublicUpdateData,
  WhereFilterOp as PublicWhereFilterOp,
  WriteBatch as PublicWriteBatch
} from '@firebase/firestore-types';

import { DatabaseId } from '../core/database_info';
import { Bytes } from '../exp/bytes';
import {
  clearIndexedDbPersistence,
  disableNetwork,
  enableIndexedDbPersistence,
  enableMultiTabIndexedDbPersistence,
  enableNetwork,
  ensureFirestoreConfigured,
  FirebaseFirestore as ExpFirebaseFirestore,
  useFirestoreEmulator,
  waitForPendingWrites
} from '../exp/database';
import { FieldPath as ExpFieldPath } from '../exp/field_path';
import {
  limit,
  limitToLast,
  where,
  orderBy,
  startAfter,
  startAt,
  query,
  endBefore,
  endAt
} from '../exp/query';
import {
  doc,
  collection,
  collectionGroup,
  queryEqual,
  Query as ExpQuery,
  CollectionReference as ExpCollectionReference,
  DocumentReference as ExpDocumentReference,
  refEqual
} from '../exp/reference';
import {
  addDoc,
  deleteDoc,
  executeWrite,
  getDoc,
  getDocFromCache,
  getDocFromServer,
  getDocs,
  getDocsFromCache,
  getDocsFromServer,
  onSnapshot,
  onSnapshotsInSync,
  setDoc,
  updateDoc,
  Unsubscribe
} from '../exp/reference_impl';
import {
  DocumentChange as ExpDocumentChange,
  DocumentSnapshot as ExpDocumentSnapshot,
  QuerySnapshot as ExpQuerySnapshot,
  snapshotEqual,
  SnapshotMetadata
} from '../exp/snapshot';
import {
  runTransaction,
  Transaction as ExpTransaction
} from '../exp/transaction';
import { WriteBatch as ExpWriteBatch } from '../exp/write_batch';
import { DocumentKey } from '../model/document_key';
import { FieldPath, ResourcePath } from '../model/path';
import { debugAssert } from '../util/assert';
import { ByteString } from '../util/byte_string';
import { Code, FirestoreError } from '../util/error';
import {
  cast,
  validateIsNotUsedTogether,
  validateSetOptions
} from '../util/input_validation';
import { setLogLevel as setClientLogLevel } from '../util/log';

import { Blob } from './blob';
import { LoadBundleTask } from './bundle';
import { Compat } from './compat';
import {
  CompleteFn,
  ErrorFn,
  isPartialObserver,
  NextFn,
  PartialObserver
} from './observer';
import { UntypedFirestoreDataConverter } from './user_data_reader';
import { AbstractUserDataWriter } from './user_data_writer';

/**
 * A persistence provider for either memory-only or IndexedDB persistence.
 * Mainly used to allow optional inclusion of IndexedDB code.
 */
export interface PersistenceProvider {
  enableIndexedDbPersistence(
    firestore: Firestore,
    forceOwnership: boolean
  ): Promise<void>;
  enableMultiTabIndexedDbPersistence(firestore: Firestore): Promise<void>;
  clearIndexedDbPersistence(firestore: Firestore): Promise<void>;
}

const MEMORY_ONLY_PERSISTENCE_ERROR_MESSAGE =
  'You are using the memory-only build of Firestore. Persistence support is ' +
  'only available via the @firebase/firestore bundle or the ' +
  'firebase-firestore.js build.';

/**
 * The persistence provider included with the memory-only SDK. This provider
 * errors for all attempts to access persistence.
 */
export class MemoryPersistenceProvider implements PersistenceProvider {
  enableIndexedDbPersistence(
    firestore: Firestore,
    forceOwnership: boolean
  ): Promise<void> {
    throw new FirestoreError(
      Code.FAILED_PRECONDITION,
      MEMORY_ONLY_PERSISTENCE_ERROR_MESSAGE
    );
  }

  enableMultiTabIndexedDbPersistence(firestore: Firestore): Promise<void> {
    throw new FirestoreError(
      Code.FAILED_PRECONDITION,
      MEMORY_ONLY_PERSISTENCE_ERROR_MESSAGE
    );
  }

  clearIndexedDbPersistence(firestore: Firestore): Promise<void> {
    throw new FirestoreError(
      Code.FAILED_PRECONDITION,
      MEMORY_ONLY_PERSISTENCE_ERROR_MESSAGE
    );
  }
}

/**
 * The persistence provider included with the full Firestore SDK.
 */
export class IndexedDbPersistenceProvider implements PersistenceProvider {
  enableIndexedDbPersistence(
    firestore: Firestore,
    forceOwnership: boolean
  ): Promise<void> {
    return enableIndexedDbPersistence(firestore._delegate, { forceOwnership });
  }
  enableMultiTabIndexedDbPersistence(firestore: Firestore): Promise<void> {
    return enableMultiTabIndexedDbPersistence(firestore._delegate);
  }
  clearIndexedDbPersistence(firestore: Firestore): Promise<void> {
    return clearIndexedDbPersistence(firestore._delegate);
  }
}

/**
 * Compat class for Firestore. Exposes Firestore Legacy API, but delegates
 * to the functional API of firestore-exp.
 */
export class Firestore
  extends Compat<ExpFirebaseFirestore>
  implements PublicFirestore, FirebaseService {
  _appCompat?: FirebaseApp;
  constructor(
    databaseIdOrApp: DatabaseId | FirebaseApp,
    delegate: ExpFirebaseFirestore,
    private _persistenceProvider: PersistenceProvider
  ) {
    super(delegate);

    if (!(databaseIdOrApp instanceof DatabaseId)) {
      this._appCompat = databaseIdOrApp as FirebaseApp;
    }
  }

  get _databaseId(): DatabaseId {
    return this._delegate._databaseId;
  }

  settings(settingsLiteral: PublicSettings): void {
    if (settingsLiteral.merge) {
      settingsLiteral = {
        ...this._delegate._getSettings(),
        ...settingsLiteral
      };
      // Remove the property from the settings once the merge is completed
      delete settingsLiteral.merge;
    }
    this._delegate._setSettings(settingsLiteral);
  }

  useEmulator(host: string, port: number): void {
    useFirestoreEmulator(this._delegate, host, port);
  }

  enableNetwork(): Promise<void> {
    return enableNetwork(this._delegate);
  }

  disableNetwork(): Promise<void> {
    return disableNetwork(this._delegate);
  }

  enablePersistence(settings?: PublicPersistenceSettings): Promise<void> {
    let synchronizeTabs = false;
    let experimentalForceOwningTab = false;

    if (settings) {
      synchronizeTabs = !!settings.synchronizeTabs;
      experimentalForceOwningTab = !!settings.experimentalForceOwningTab;

      validateIsNotUsedTogether(
        'synchronizeTabs',
        synchronizeTabs,
        'experimentalForceOwningTab',
        experimentalForceOwningTab
      );
    }

    return synchronizeTabs
      ? this._persistenceProvider.enableMultiTabIndexedDbPersistence(this)
      : this._persistenceProvider.enableIndexedDbPersistence(
          this,
          experimentalForceOwningTab
        );
  }

  clearPersistence(): Promise<void> {
    return this._persistenceProvider.clearIndexedDbPersistence(this);
  }

  terminate(): Promise<void> {
    (this.app as _FirebaseApp)._removeServiceInstance('firestore');
    (this.app as _FirebaseApp)._removeServiceInstance('firestore-exp');
    return this._delegate._delete();
  }

  waitForPendingWrites(): Promise<void> {
    return waitForPendingWrites(this._delegate);
  }

  onSnapshotsInSync(observer: PartialObserver<void>): Unsubscribe;
  onSnapshotsInSync(onSync: () => void): Unsubscribe;
  onSnapshotsInSync(arg: unknown): Unsubscribe {
    return onSnapshotsInSync(this._delegate, arg as PartialObserver<void>);
  }

  get app(): FirebaseApp {
    if (!this._appCompat) {
      throw new FirestoreError(
        Code.FAILED_PRECONDITION,
        "Firestore was not initialized using the Firebase SDK. 'app' is " +
          'not available'
      );
    }
    return this._appCompat as FirebaseApp;
  }

  INTERNAL = {
    delete: () => this.terminate()
  };

  collection(pathString: string): PublicCollectionReference {
    try {
      return new CollectionReference(
        this,
        collection(this._delegate, pathString)
      );
    } catch (e) {
      throw replaceFunctionName(e, 'collection()', 'Firestore.collection()');
    }
  }

  doc(pathString: string): PublicDocumentReference {
    try {
      return new DocumentReference(this, doc(this._delegate, pathString));
    } catch (e) {
      throw replaceFunctionName(e, 'doc()', 'Firestore.doc()');
    }
  }

  collectionGroup(collectionId: string): PublicQuery {
    try {
      return new Query(this, collectionGroup(this._delegate, collectionId));
    } catch (e) {
      throw replaceFunctionName(
        e,
        'collectionGroup()',
        'Firestore.collectionGroup()'
      );
    }
  }

  runTransaction<T>(
    updateFunction: (transaction: PublicTransaction) => Promise<T>
  ): Promise<T> {
    return runTransaction(this._delegate, transaction =>
      updateFunction(new Transaction(this, transaction))
    );
  }

  batch(): PublicWriteBatch {
    ensureFirestoreConfigured(this._delegate);
    return new WriteBatch(
      new ExpWriteBatch(this._delegate, mutations =>
        executeWrite(this._delegate, mutations)
      )
    );
  }

  loadBundle(
    bundleData: ArrayBuffer | ReadableStream<ArrayBuffer> | string
  ): LoadBundleTask {
    throw new FirestoreError(
      Code.FAILED_PRECONDITION,
      '"loadBundle()" does not exist, have you imported "firebase/firestore/bundle"?'
    );
  }

<<<<<<< HEAD
export function configureFirestore(firestore: FirebaseFirestore): void {
  const settings = firestore._freezeSettings();
  debugAssert(!!settings.host, 'FirestoreSettings.host is not set');
  debugAssert(
    !firestore._firestoreClient,
    'configureFirestore() called multiple times'
  );

  const databaseInfo = makeDatabaseInfo(
    firestore._databaseId,
    firestore._app?.options.appId || '',
    firestore._persistenceKey,
    settings
  );
  firestore._firestoreClient = new FirestoreClient(
    firestore._credentials,
    firestore._queue,
    databaseInfo
  );
=======
  namedQuery(name: string): Promise<PublicQuery<DocumentData> | null> {
    throw new FirestoreError(
      Code.FAILED_PRECONDITION,
      '"namedQuery()" does not exist, have you imported "firebase/firestore/bundle"?'
    );
  }
>>>>>>> 818a961e
}

export class UserDataWriter extends AbstractUserDataWriter {
  constructor(protected firestore: Firestore) {
    super();
  }

  protected convertBytes(bytes: ByteString): Blob {
    return new Blob(new Bytes(bytes));
  }

  protected convertReference(name: string): DocumentReference {
    const key = this.convertDocumentKey(name, this.firestore._databaseId);
    return DocumentReference.forKey(key, this.firestore, /* converter= */ null);
  }
}

export function setLogLevel(level: PublicLogLevel): void {
  setClientLogLevel(level);
}

/**
 * A reference to a transaction.
 */
export class Transaction
  extends Compat<ExpTransaction>
  implements PublicTransaction {
  private _userDataWriter: UserDataWriter;

  constructor(
    private readonly _firestore: Firestore,
    delegate: ExpTransaction
  ) {
    super(delegate);
    this._userDataWriter = new UserDataWriter(_firestore);
  }

  get<T>(
    documentRef: PublicDocumentReference<T>
  ): Promise<PublicDocumentSnapshot<T>> {
    const ref = castReference(documentRef);
    return this._delegate
      .get(ref)
      .then(
        result =>
          new DocumentSnapshot(
            this._firestore,
            new ExpDocumentSnapshot<T>(
              this._firestore._delegate,
              this._userDataWriter,
              result._key,
              result._document,
              result.metadata,
              ref._converter
            )
          )
      );
  }

  set<T>(
    documentRef: DocumentReference<T>,
    data: Partial<T>,
    options: PublicSetOptions
  ): Transaction;
  set<T>(documentRef: DocumentReference<T>, data: T): Transaction;
  set<T>(
    documentRef: PublicDocumentReference<T>,
    data: T | Partial<T>,
    options?: PublicSetOptions
  ): Transaction {
    const ref = castReference(documentRef);
    if (options) {
      validateSetOptions('Transaction.set', options);
      this._delegate.set(ref, data, options);
    } else {
      this._delegate.set(ref, data);
    }
    return this;
  }

  update(
    documentRef: PublicDocumentReference<unknown>,
    data: PublicUpdateData
  ): Transaction;
  update(
    documentRef: PublicDocumentReference<unknown>,
    field: string | PublicFieldPath,
    value: unknown,
    ...moreFieldsAndValues: unknown[]
  ): Transaction;
  update(
    documentRef: PublicDocumentReference<unknown>,
    dataOrField: unknown,
    value?: unknown,
    ...moreFieldsAndValues: unknown[]
  ): Transaction {
    const ref = castReference(documentRef);
    if (arguments.length === 2) {
      this._delegate.update(ref, dataOrField as PublicUpdateData);
    } else {
      this._delegate.update(
        ref,
        dataOrField as string | ExpFieldPath,
        value,
        ...moreFieldsAndValues
      );
    }

    return this;
  }

  delete(documentRef: PublicDocumentReference<unknown>): Transaction {
    const ref = castReference(documentRef);
    this._delegate.delete(ref);
    return this;
  }
}

export class WriteBatch
  extends Compat<ExpWriteBatch>
  implements PublicWriteBatch {
  set<T>(
    documentRef: DocumentReference<T>,
    data: Partial<T>,
    options: PublicSetOptions
  ): WriteBatch;
  set<T>(documentRef: DocumentReference<T>, data: T): WriteBatch;
  set<T>(
    documentRef: PublicDocumentReference<T>,
    data: T | Partial<T>,
    options?: PublicSetOptions
  ): WriteBatch {
    const ref = castReference(documentRef);
    if (options) {
      validateSetOptions('WriteBatch.set', options);
      this._delegate.set(ref, data, options);
    } else {
      this._delegate.set(ref, data);
    }
    return this;
  }

  update(
    documentRef: PublicDocumentReference<unknown>,
    data: PublicUpdateData
  ): WriteBatch;
  update(
    documentRef: PublicDocumentReference<unknown>,
    field: string | PublicFieldPath,
    value: unknown,
    ...moreFieldsAndValues: unknown[]
  ): WriteBatch;
  update(
    documentRef: PublicDocumentReference<unknown>,
    dataOrField: string | PublicFieldPath | PublicUpdateData,
    value?: unknown,
    ...moreFieldsAndValues: unknown[]
  ): WriteBatch {
    const ref = castReference(documentRef);
    if (arguments.length === 2) {
      this._delegate.update(ref, dataOrField as PublicUpdateData);
    } else {
      this._delegate.update(
        ref,
        dataOrField as string | ExpFieldPath,
        value,
        ...moreFieldsAndValues
      );
    }
    return this;
  }

  delete(documentRef: PublicDocumentReference<unknown>): WriteBatch {
    const ref = castReference(documentRef);
    this._delegate.delete(ref);
    return this;
  }

  commit(): Promise<void> {
    return this._delegate.commit();
  }
}

/**
 * A reference to a particular document in a collection in the database.
 */
export class DocumentReference<T = PublicDocumentData>
  extends Compat<ExpDocumentReference<T>>
  implements PublicDocumentReference<T> {
  private _userDataWriter: UserDataWriter;

  constructor(
    readonly firestore: Firestore,
    delegate: ExpDocumentReference<T>
  ) {
    super(delegate);
    this._userDataWriter = new UserDataWriter(firestore);
  }

  static forPath<U>(
    path: ResourcePath,
    firestore: Firestore,
    converter: UntypedFirestoreDataConverter<U> | null
  ): DocumentReference<U> {
    if (path.length % 2 !== 0) {
      throw new FirestoreError(
        Code.INVALID_ARGUMENT,
        'Invalid document reference. Document ' +
          'references must have an even number of segments, but ' +
          `${path.canonicalString()} has ${path.length}`
      );
    }
    return new DocumentReference(
      firestore,
      new ExpDocumentReference(
        firestore._delegate,
        converter,
        new DocumentKey(path)
      )
    );
  }

  static forKey<U>(
    key: DocumentKey,
    firestore: Firestore,
    converter: UntypedFirestoreDataConverter<U> | null
  ): DocumentReference<U> {
    return new DocumentReference(
      firestore,
      new ExpDocumentReference(firestore._delegate, converter, key)
    );
  }

  get id(): string {
    return this._delegate.id;
  }

  get parent(): PublicCollectionReference<T> {
    return new CollectionReference(this.firestore, this._delegate.parent);
  }

  get path(): string {
    return this._delegate.path;
  }

  collection(
    pathString: string
  ): PublicCollectionReference<PublicDocumentData> {
    try {
      return new CollectionReference(
        this.firestore,
        collection(this._delegate, pathString)
      );
    } catch (e) {
      throw replaceFunctionName(
        e,
        'collection()',
        'DocumentReference.collection()'
      );
    }
  }

  isEqual(other: PublicDocumentReference<T>): boolean {
    if (other instanceof Compat) {
      other = other._delegate;
    }

    if (!(other instanceof ExpDocumentReference)) {
      return false;
    }
    return refEqual(this._delegate, other);
  }

  set(value: Partial<T>, options: PublicSetOptions): Promise<void>;
  set(value: T): Promise<void>;
  set(value: T | Partial<T>, options?: PublicSetOptions): Promise<void> {
    options = validateSetOptions('DocumentReference.set', options);
    try {
      return setDoc(this._delegate, value, options);
    } catch (e) {
      throw replaceFunctionName(e, 'setDoc()', 'DocumentReference.set()');
    }
  }

  update(value: PublicUpdateData): Promise<void>;
  update(
    field: string | PublicFieldPath,
    value: unknown,
    ...moreFieldsAndValues: unknown[]
  ): Promise<void>;
  update(
    fieldOrUpdateData: string | PublicFieldPath | PublicUpdateData,
    value?: unknown,
    ...moreFieldsAndValues: unknown[]
  ): Promise<void> {
    try {
      if (arguments.length === 1) {
        return updateDoc(this._delegate, fieldOrUpdateData as PublicUpdateData);
      } else {
        return updateDoc(
          this._delegate,
          fieldOrUpdateData as string | ExpFieldPath,
          value,
          ...moreFieldsAndValues
        );
      }
    } catch (e) {
      throw replaceFunctionName(e, 'updateDoc()', 'DocumentReference.update()');
    }
  }

  delete(): Promise<void> {
    return deleteDoc(this._delegate);
  }

  onSnapshot(observer: PartialObserver<PublicDocumentSnapshot<T>>): Unsubscribe;
  onSnapshot(
    options: PublicSnapshotListenOptions,
    observer: PartialObserver<PublicDocumentSnapshot<T>>
  ): Unsubscribe;
  onSnapshot(
    onNext: NextFn<PublicDocumentSnapshot<T>>,
    onError?: ErrorFn,
    onCompletion?: CompleteFn
  ): Unsubscribe;
  onSnapshot(
    options: PublicSnapshotListenOptions,
    onNext: NextFn<PublicDocumentSnapshot<T>>,
    onError?: ErrorFn,
    onCompletion?: CompleteFn
  ): Unsubscribe;

  onSnapshot(...args: unknown[]): Unsubscribe {
    const options = extractSnapshotOptions(args);
    const observer = wrapObserver<DocumentSnapshot<T>, ExpDocumentSnapshot<T>>(
      args,
      result =>
        new DocumentSnapshot(
          this.firestore,
          new ExpDocumentSnapshot(
            this.firestore._delegate,
            this._userDataWriter,
            result._key,
            result._document,
            result.metadata,
            this._delegate._converter
          )
        )
    );
    return onSnapshot(this._delegate, options, observer);
  }

  get(options?: PublicGetOptions): Promise<PublicDocumentSnapshot<T>> {
    let snap: Promise<ExpDocumentSnapshot<T>>;
    if (options?.source === 'cache') {
      snap = getDocFromCache(this._delegate);
    } else if (options?.source === 'server') {
      snap = getDocFromServer(this._delegate);
    } else {
      snap = getDoc(this._delegate);
    }

    return snap.then(
      result =>
        new DocumentSnapshot(
          this.firestore,
          new ExpDocumentSnapshot(
            this.firestore._delegate,
            this._userDataWriter,
            result._key,
            result._document,
            result.metadata,
            this._delegate._converter as UntypedFirestoreDataConverter<T>
          )
        )
    );
  }

  withConverter<U>(
    converter: PublicFirestoreDataConverter<U>
  ): PublicDocumentReference<U> {
    return new DocumentReference<U>(
      this.firestore,
      this._delegate.withConverter(
        converter as UntypedFirestoreDataConverter<U>
      )
    );
  }
}

/**
 * Replaces the function name in an error thrown by the firestore-exp API
 * with the function names used in the classic API.
 */
function replaceFunctionName(
  e: Error,
  original: string | RegExp,
  updated: string
): Error {
  e.message = e.message.replace(original, updated);
  return e;
}

/**
 * Iterates the list of arguments from an `onSnapshot` call and returns the
 * first argument that may be an `SnapshotListenOptions` object. Returns an
 * empty object if none is found.
 */
export function extractSnapshotOptions(
  args: unknown[]
): PublicSnapshotListenOptions {
  for (const arg of args) {
    if (typeof arg === 'object' && !isPartialObserver(arg)) {
      return arg as PublicSnapshotListenOptions;
    }
  }
  return {};
}

/**
 * Creates an observer that can be passed to the firestore-exp SDK. The
 * observer converts all observed values into the format expected by the classic
 * SDK.
 *
 * @param args - The list of arguments from an `onSnapshot` call.
 * @param wrapper - The function that converts the firestore-exp type into the
 * type used by this shim.
 */
export function wrapObserver<CompatType, ExpType>(
  args: unknown[],
  wrapper: (val: ExpType) => CompatType
): PartialObserver<ExpType> {
  let userObserver: PartialObserver<CompatType>;
  if (isPartialObserver(args[0])) {
    userObserver = args[0] as PartialObserver<CompatType>;
  } else if (isPartialObserver(args[1])) {
    userObserver = args[1];
  } else if (typeof args[0] === 'function') {
    userObserver = {
      next: args[0] as NextFn<CompatType> | undefined,
      error: args[1] as ErrorFn | undefined,
      complete: args[2] as CompleteFn | undefined
    };
  } else {
    userObserver = {
      next: args[1] as NextFn<CompatType> | undefined,
      error: args[2] as ErrorFn | undefined,
      complete: args[3] as CompleteFn | undefined
    };
  }

  return {
    next: val => {
      if (userObserver!.next) {
        userObserver!.next(wrapper(val));
      }
    },
    error: userObserver.error?.bind(userObserver),
    complete: userObserver.complete?.bind(userObserver)
  };
}

/**
 * Options interface that can be provided to configure the deserialization of
 * DocumentSnapshots.
 */
export interface SnapshotOptions extends PublicSnapshotOptions {}

export class DocumentSnapshot<T = PublicDocumentData>
  extends Compat<ExpDocumentSnapshot<T>>
  implements PublicDocumentSnapshot<T> {
  constructor(
    private readonly _firestore: Firestore,
    delegate: ExpDocumentSnapshot<T>
  ) {
    super(delegate);
  }

  get ref(): DocumentReference<T> {
    return new DocumentReference<T>(this._firestore, this._delegate.ref);
  }

  get id(): string {
    return this._delegate.id;
  }

  get metadata(): SnapshotMetadata {
    return this._delegate.metadata;
  }

  get exists(): boolean {
    return this._delegate.exists();
  }

  data(options?: PublicSnapshotOptions): T | undefined {
    return this._delegate.data(options);
  }

  get(
    fieldPath: string | PublicFieldPath,
    options?: PublicSnapshotOptions
    // We are using `any` here to avoid an explicit cast by our users.
    // eslint-disable-next-line @typescript-eslint/no-explicit-any
  ): any {
    return this._delegate.get(fieldPath as string | ExpFieldPath, options);
  }

  isEqual(other: DocumentSnapshot<T>): boolean {
    return snapshotEqual(this._delegate, other._delegate);
  }
}

export class QueryDocumentSnapshot<T = PublicDocumentData>
  extends DocumentSnapshot<T>
  implements PublicQueryDocumentSnapshot<T> {
  data(options?: PublicSnapshotOptions): T {
    const data = this._delegate.data(options);
    debugAssert(
      data !== undefined,
      'Document in a QueryDocumentSnapshot should exist'
    );
    return data;
  }
}

export class Query<T = PublicDocumentData>
  extends Compat<ExpQuery<T>>
  implements PublicQuery<T> {
  private readonly _userDataWriter: UserDataWriter;

  constructor(readonly firestore: Firestore, delegate: ExpQuery<T>) {
    super(delegate);
    this._userDataWriter = new UserDataWriter(firestore);
  }

  where(
    fieldPath: string | FieldPath,
    opStr: PublicWhereFilterOp,
    value: unknown
  ): Query<T> {
    try {
      // The "as string" cast is a little bit of a hack. `where` accepts the
      // FieldPath Compat type as input, but is not typed as such in order to
      // not expose this via our public typings file.
      return new Query<T>(
        this.firestore,
        query(this._delegate, where(fieldPath as string, opStr, value))
      );
    } catch (e) {
      throw replaceFunctionName(e, /(orderBy|where)\(\)/, 'Query.$1()');
    }
  }

  orderBy(
    fieldPath: string | FieldPath,
    directionStr?: PublicOrderByDirection
  ): Query<T> {
    try {
      // The "as string" cast is a little bit of a hack. `orderBy` accepts the
      // FieldPath Compat type as input, but is not typed as such in order to
      // not expose this via our public typings file.
      return new Query<T>(
        this.firestore,
        query(this._delegate, orderBy(fieldPath as string, directionStr))
      );
    } catch (e) {
      throw replaceFunctionName(e, /(orderBy|where)\(\)/, 'Query.$1()');
    }
  }

  limit(n: number): Query<T> {
    try {
      return new Query<T>(this.firestore, query(this._delegate, limit(n)));
    } catch (e) {
      throw replaceFunctionName(e, 'limit()', 'Query.limit()');
    }
  }

  limitToLast(n: number): Query<T> {
    try {
      return new Query<T>(
        this.firestore,
        query(this._delegate, limitToLast(n))
      );
    } catch (e) {
      throw replaceFunctionName(e, 'limitToLast()', 'Query.limitToLast()');
    }
  }

  startAt(...args: any[]): Query<T> {
    try {
      return new Query(this.firestore, query(this._delegate, startAt(...args)));
    } catch (e) {
      throw replaceFunctionName(e, 'startAt()', 'Query.startAt()');
    }
  }

  startAfter(...args: any[]): Query<T> {
    try {
      return new Query(
        this.firestore,
        query(this._delegate, startAfter(...args))
      );
    } catch (e) {
      throw replaceFunctionName(e, 'startAfter()', 'Query.startAfter()');
    }
  }

  endBefore(...args: any[]): Query<T> {
    try {
      return new Query(
        this.firestore,
        query(this._delegate, endBefore(...args))
      );
    } catch (e) {
      throw replaceFunctionName(e, 'endBefore()', 'Query.endBefore()');
    }
  }

  endAt(...args: any[]): Query<T> {
    try {
      return new Query(this.firestore, query(this._delegate, endAt(...args)));
    } catch (e) {
      throw replaceFunctionName(e, 'endAt()', 'Query.endAt()');
    }
  }

  isEqual(other: PublicQuery<T>): boolean {
    return queryEqual(this._delegate, (other as Query<T>)._delegate);
  }

  get(options?: PublicGetOptions): Promise<QuerySnapshot<T>> {
    let query: Promise<ExpQuerySnapshot<T>>;
    if (options?.source === 'cache') {
      query = getDocsFromCache(this._delegate);
    } else if (options?.source === 'server') {
      query = getDocsFromServer(this._delegate);
    } else {
      query = getDocs(this._delegate);
    }
    return query.then(
      result =>
        new QuerySnapshot(
          this.firestore,
          new ExpQuerySnapshot<T>(
            this.firestore._delegate,
            this._userDataWriter,
            this._delegate,
            result._snapshot
          )
        )
    );
  }

  onSnapshot(observer: PartialObserver<PublicQuerySnapshot<T>>): Unsubscribe;
  onSnapshot(
    options: PublicSnapshotListenOptions,
    observer: PartialObserver<PublicQuerySnapshot<T>>
  ): Unsubscribe;
  onSnapshot(
    onNext: NextFn<PublicQuerySnapshot<T>>,
    onError?: ErrorFn,
    onCompletion?: CompleteFn
  ): Unsubscribe;
  onSnapshot(
    options: PublicSnapshotListenOptions,
    onNext: NextFn<PublicQuerySnapshot<T>>,
    onError?: ErrorFn,
    onCompletion?: CompleteFn
  ): Unsubscribe;

  onSnapshot(...args: unknown[]): Unsubscribe {
    const options = extractSnapshotOptions(args);
    const observer = wrapObserver<QuerySnapshot<T>, ExpQuerySnapshot<T>>(
      args,
      snap =>
        new QuerySnapshot(
          this.firestore,
          new ExpQuerySnapshot<T>(
            this.firestore._delegate,
            this._userDataWriter,
            this._delegate,
            snap._snapshot
          )
        )
    );
    return onSnapshot(this._delegate, options, observer);
  }

  withConverter<U>(converter: PublicFirestoreDataConverter<U>): Query<U> {
    return new Query<U>(
      this.firestore,
      this._delegate.withConverter(
        converter as UntypedFirestoreDataConverter<U>
      )
    );
  }
}

export class DocumentChange<T = PublicDocumentData>
  extends Compat<ExpDocumentChange<T>>
  implements PublicDocumentChange<T> {
  constructor(
    private readonly _firestore: Firestore,
    delegate: ExpDocumentChange<T>
  ) {
    super(delegate);
  }

  get type(): PublicDocumentChangeType {
    return this._delegate.type;
  }

  get doc(): QueryDocumentSnapshot<T> {
    return new QueryDocumentSnapshot<T>(this._firestore, this._delegate.doc);
  }

  get oldIndex(): number {
    return this._delegate.oldIndex;
  }

  get newIndex(): number {
    return this._delegate.newIndex;
  }
}

export class QuerySnapshot<T = PublicDocumentData>
  extends Compat<ExpQuerySnapshot<T>>
  implements PublicQuerySnapshot<T> {
  constructor(readonly _firestore: Firestore, delegate: ExpQuerySnapshot<T>) {
    super(delegate);
  }

  get query(): Query<T> {
    return new Query(this._firestore, this._delegate.query);
  }

  get metadata(): SnapshotMetadata {
    return this._delegate.metadata;
  }

  get size(): number {
    return this._delegate.size;
  }

  get empty(): boolean {
    return this._delegate.empty;
  }

  get docs(): Array<QueryDocumentSnapshot<T>> {
    return this._delegate.docs.map(
      doc => new QueryDocumentSnapshot<T>(this._firestore, doc)
    );
  }

  docChanges(
    options?: PublicSnapshotListenOptions
  ): Array<PublicDocumentChange<T>> {
    return this._delegate
      .docChanges(options)
      .map(docChange => new DocumentChange<T>(this._firestore, docChange));
  }

  forEach(
    callback: (result: QueryDocumentSnapshot<T>) => void,
    thisArg?: unknown
  ): void {
    this._delegate.forEach(snapshot => {
      callback.call(
        thisArg,
        new QueryDocumentSnapshot(this._firestore, snapshot)
      );
    });
  }

  isEqual(other: QuerySnapshot<T>): boolean {
    return snapshotEqual(this._delegate, other._delegate);
  }
}

export class CollectionReference<T = PublicDocumentData>
  extends Query<T>
  implements PublicCollectionReference<T> {
  constructor(
    readonly firestore: Firestore,
    readonly _delegate: ExpCollectionReference<T>
  ) {
    super(firestore, _delegate);
  }

  get id(): string {
    return this._delegate.id;
  }

  get path(): string {
    return this._delegate.path;
  }

  get parent(): DocumentReference<PublicDocumentData> | null {
    const docRef = this._delegate.parent;
    return docRef ? new DocumentReference(this.firestore, docRef) : null;
  }

  doc(documentPath?: string): DocumentReference<T> {
    try {
      if (documentPath === undefined) {
        // Call `doc` without `documentPath` if `documentPath` is `undefined`
        // as `doc` validates the number of arguments to prevent users from
        // accidentally passing `undefined`.
        return new DocumentReference(this.firestore, doc(this._delegate));
      } else {
        return new DocumentReference(
          this.firestore,
          doc(this._delegate, documentPath)
        );
      }
    } catch (e) {
      throw replaceFunctionName(e, 'doc()', 'CollectionReference.doc()');
    }
  }

  add(data: T): Promise<DocumentReference<T>> {
    return addDoc(this._delegate, data).then(
      docRef => new DocumentReference(this.firestore, docRef)
    );
  }

  isEqual(other: CollectionReference<T>): boolean {
    return refEqual(this._delegate, other._delegate);
  }

  withConverter<U>(
    converter: PublicFirestoreDataConverter<U>
  ): CollectionReference<U> {
    return new CollectionReference<U>(
      this.firestore,
      this._delegate.withConverter(
        converter as UntypedFirestoreDataConverter<U>
      )
    );
  }
}

function castReference<T>(
  documentRef: PublicDocumentReference<T>
): ExpDocumentReference<T> {
  if (documentRef instanceof Compat) {
    documentRef = documentRef._delegate;
  }
  return cast<ExpDocumentReference<T>>(documentRef, ExpDocumentReference);
}<|MERGE_RESOLUTION|>--- conflicted
+++ resolved
@@ -363,34 +363,12 @@
     );
   }
 
-<<<<<<< HEAD
-export function configureFirestore(firestore: FirebaseFirestore): void {
-  const settings = firestore._freezeSettings();
-  debugAssert(!!settings.host, 'FirestoreSettings.host is not set');
-  debugAssert(
-    !firestore._firestoreClient,
-    'configureFirestore() called multiple times'
-  );
-
-  const databaseInfo = makeDatabaseInfo(
-    firestore._databaseId,
-    firestore._app?.options.appId || '',
-    firestore._persistenceKey,
-    settings
-  );
-  firestore._firestoreClient = new FirestoreClient(
-    firestore._credentials,
-    firestore._queue,
-    databaseInfo
-  );
-=======
   namedQuery(name: string): Promise<PublicQuery<DocumentData> | null> {
     throw new FirestoreError(
       Code.FAILED_PRECONDITION,
       '"namedQuery()" does not exist, have you imported "firebase/firestore/bundle"?'
     );
   }
->>>>>>> 818a961e
 }
 
 export class UserDataWriter extends AbstractUserDataWriter {

/**
 * @license
 * Copyright 2017 Google LLC
 *
 * Licensed under the Apache License, Version 2.0 (the "License");
 * you may not use this file except in compliance with the License.
 * You may obtain a copy of the License at
 *
 *   http://www.apache.org/licenses/LICENSE-2.0
 *
 * Unless required by applicable law or agreed to in writing, software
 * distributed under the License is distributed on an "AS IS" BASIS,
 * WITHOUT WARRANTIES OR CONDITIONS OF ANY KIND, either express or implied.
 * See the License for the specific language governing permissions and
 * limitations under the License.
 */

import { FirebaseApp } from '@firebase/app-types';
import { _FirebaseApp, FirebaseService } from '@firebase/app-types/private';
import {
  CollectionReference as PublicCollectionReference,
  DocumentChange as PublicDocumentChange,
  DocumentChangeType as PublicDocumentChangeType,
  DocumentData,
  DocumentData as PublicDocumentData,
  DocumentReference as PublicDocumentReference,
  DocumentSnapshot as PublicDocumentSnapshot,
  FieldPath as PublicFieldPath,
  FirebaseFirestore as PublicFirestore,
  FirestoreDataConverter as PublicFirestoreDataConverter,
  GetOptions as PublicGetOptions,
  LogLevel as PublicLogLevel,
  OrderByDirection as PublicOrderByDirection,
  PersistenceSettings as PublicPersistenceSettings,
  Query as PublicQuery,
  QueryDocumentSnapshot as PublicQueryDocumentSnapshot,
  QuerySnapshot as PublicQuerySnapshot,
  SetOptions as PublicSetOptions,
  Settings as PublicSettings,
  SnapshotListenOptions as PublicSnapshotListenOptions,
  SnapshotOptions as PublicSnapshotOptions,
  Transaction as PublicTransaction,
  UpdateData as PublicUpdateData,
  WhereFilterOp as PublicWhereFilterOp,
  WriteBatch as PublicWriteBatch
} from '@firebase/firestore-types';

import { DatabaseId } from '../core/database_info';
import { Bytes } from '../exp/bytes';
import {
  clearIndexedDbPersistence,
  disableNetwork,
  enableIndexedDbPersistence,
  enableMultiTabIndexedDbPersistence,
  enableNetwork,
  ensureFirestoreConfigured,
  FirebaseFirestore as ExpFirebaseFirestore,
  waitForPendingWrites
} from '../exp/database';
import { FieldPath as ExpFieldPath } from '../exp/field_path';
import {
  limit,
  limitToLast,
  where,
  orderBy,
  startAfter,
  startAt,
  query,
  endBefore,
  endAt
} from '../exp/query';
import {
  doc,
  collection,
  collectionGroup,
  queryEqual,
  Query as ExpQuery,
  CollectionReference as ExpCollectionReference,
  DocumentReference as ExpDocumentReference,
  refEqual
} from '../exp/reference';
import {
  addDoc,
  deleteDoc,
  executeWrite,
  getDoc,
  getDocFromCache,
  getDocFromServer,
  getDocs,
  getDocsFromCache,
  getDocsFromServer,
  onSnapshot,
  onSnapshotsInSync,
  setDoc,
  updateDoc,
  Unsubscribe
} from '../exp/reference_impl';
import { DEFAULT_HOST } from '../exp/settings';
import {
  DocumentChange as ExpDocumentChange,
  DocumentSnapshot as ExpDocumentSnapshot,
  QuerySnapshot as ExpQuerySnapshot,
  snapshotEqual,
  SnapshotMetadata
} from '../exp/snapshot';
import {
  runTransaction,
  Transaction as ExpTransaction
} from '../exp/transaction';
import { WriteBatch as ExpWriteBatch } from '../exp/write_batch';
import { DocumentKey } from '../model/document_key';
import { FieldPath, ResourcePath } from '../model/path';
import { debugAssert } from '../util/assert';
import { ByteString } from '../util/byte_string';
import { Code, FirestoreError } from '../util/error';
import {
  cast,
  validateIsNotUsedTogether,
  validateSetOptions
} from '../util/input_validation';
import { logWarn, setLogLevel as setClientLogLevel } from '../util/log';

import { Blob } from './blob';
import { LoadBundleTask } from './bundle';
import { Compat } from './compat';
import {
  CompleteFn,
  ErrorFn,
  isPartialObserver,
  NextFn,
  PartialObserver
} from './observer';
import { UntypedFirestoreDataConverter } from './user_data_reader';
import { AbstractUserDataWriter } from './user_data_writer';

/**
 * A persistence provider for either memory-only or IndexedDB persistence.
 * Mainly used to allow optional inclusion of IndexedDB code.
 */
export interface PersistenceProvider {
  enableIndexedDbPersistence(
    firestore: Firestore,
    forceOwnership: boolean
  ): Promise<void>;
  enableMultiTabIndexedDbPersistence(firestore: Firestore): Promise<void>;
  clearIndexedDbPersistence(firestore: Firestore): Promise<void>;
}

const MEMORY_ONLY_PERSISTENCE_ERROR_MESSAGE =
  'You are using the memory-only build of Firestore. Persistence support is ' +
  'only available via the @firebase/firestore bundle or the ' +
  'firebase-firestore.js build.';

/**
 * The persistence provider included with the memory-only SDK. This provider
 * errors for all attempts to access persistence.
 */
export class MemoryPersistenceProvider implements PersistenceProvider {
  enableIndexedDbPersistence(
    firestore: Firestore,
    forceOwnership: boolean
  ): Promise<void> {
    throw new FirestoreError(
      Code.FAILED_PRECONDITION,
      MEMORY_ONLY_PERSISTENCE_ERROR_MESSAGE
    );
  }

  enableMultiTabIndexedDbPersistence(firestore: Firestore): Promise<void> {
    throw new FirestoreError(
      Code.FAILED_PRECONDITION,
      MEMORY_ONLY_PERSISTENCE_ERROR_MESSAGE
    );
  }

  clearIndexedDbPersistence(firestore: Firestore): Promise<void> {
    throw new FirestoreError(
      Code.FAILED_PRECONDITION,
      MEMORY_ONLY_PERSISTENCE_ERROR_MESSAGE
    );
  }
}

/**
 * The persistence provider included with the full Firestore SDK.
 */
export class IndexedDbPersistenceProvider implements PersistenceProvider {
  enableIndexedDbPersistence(
    firestore: Firestore,
    forceOwnership: boolean
  ): Promise<void> {
    return enableIndexedDbPersistence(firestore._delegate, { forceOwnership });
  }
  enableMultiTabIndexedDbPersistence(firestore: Firestore): Promise<void> {
    return enableMultiTabIndexedDbPersistence(firestore._delegate);
  }
  clearIndexedDbPersistence(firestore: Firestore): Promise<void> {
    return clearIndexedDbPersistence(firestore._delegate);
  }
}

/**
 * Compat class for Firestore. Exposes Firestore Legacy API, but delegates
 * to the functional API of firestore-exp.
 */
export class Firestore
  extends Compat<ExpFirebaseFirestore>
  implements PublicFirestore, FirebaseService {
  _appCompat?: FirebaseApp;
  constructor(
    databaseIdOrApp: DatabaseId | FirebaseApp,
    delegate: ExpFirebaseFirestore,
    private _persistenceProvider: PersistenceProvider
  ) {
    super(delegate);

    if (!(databaseIdOrApp instanceof DatabaseId)) {
      this._appCompat = databaseIdOrApp as FirebaseApp;
    }
  }

  get _databaseId(): DatabaseId {
    return this._delegate._databaseId;
  }

  settings(settingsLiteral: PublicSettings): void {
    if (settingsLiteral.merge) {
      settingsLiteral = {
        ...this._delegate._getSettings(),
        ...settingsLiteral
      };
      // Remove the property from the settings once the merge is completed
      delete settingsLiteral.merge;
    }
    this._delegate._setSettings(settingsLiteral);
  }

  useEmulator(host: string, port: number): void {
    if (this._delegate._getSettings().host !== DEFAULT_HOST) {
      logWarn(
        'Host has been set in both settings() and useEmulator(), emulator host will be used'
      );
    }

    this.settings({
      host: `${host}:${port}`,
      ssl: false,
      merge: true
    });
  }

  enableNetwork(): Promise<void> {
    return enableNetwork(this._delegate);
  }

  disableNetwork(): Promise<void> {
    return disableNetwork(this._delegate);
  }

  enablePersistence(settings?: PublicPersistenceSettings): Promise<void> {
    let synchronizeTabs = false;
    let experimentalForceOwningTab = false;

    if (settings) {
      synchronizeTabs = !!settings.synchronizeTabs;
      experimentalForceOwningTab = !!settings.experimentalForceOwningTab;

      validateIsNotUsedTogether(
        'synchronizeTabs',
        synchronizeTabs,
        'experimentalForceOwningTab',
        experimentalForceOwningTab
      );
    }

    return synchronizeTabs
      ? this._persistenceProvider.enableMultiTabIndexedDbPersistence(this)
      : this._persistenceProvider.enableIndexedDbPersistence(
          this,
          experimentalForceOwningTab
        );
  }

  clearPersistence(): Promise<void> {
    return this._persistenceProvider.clearIndexedDbPersistence(this);
  }

  terminate(): Promise<void> {
    (this.app as _FirebaseApp)._removeServiceInstance('firestore');
    (this.app as _FirebaseApp)._removeServiceInstance('firestore-exp');
    return this._delegate._delete();
  }

  waitForPendingWrites(): Promise<void> {
    return waitForPendingWrites(this._delegate);
  }

  onSnapshotsInSync(observer: PartialObserver<void>): Unsubscribe;
  onSnapshotsInSync(onSync: () => void): Unsubscribe;
  onSnapshotsInSync(arg: unknown): Unsubscribe {
    return onSnapshotsInSync(this._delegate, arg as PartialObserver<void>);
  }

  get app(): FirebaseApp {
    if (!this._appCompat) {
      throw new FirestoreError(
        Code.FAILED_PRECONDITION,
        "Firestore was not initialized using the Firebase SDK. 'app' is " +
          'not available'
      );
    }
    return this._appCompat as FirebaseApp;
  }

  INTERNAL = {
    delete: () => this.terminate()
  };

  collection(pathString: string): PublicCollectionReference {
    try {
      return new CollectionReference(
        this,
        collection(this._delegate, pathString)
      );
    } catch (e) {
      throw replaceFunctionName(e, 'collection()', 'Firestore.collection()');
    }
  }

  doc(pathString: string): PublicDocumentReference {
    try {
      return new DocumentReference(this, doc(this._delegate, pathString));
    } catch (e) {
      throw replaceFunctionName(e, 'doc()', 'Firestore.doc()');
    }
  }

  collectionGroup(collectionId: string): PublicQuery {
    try {
      return new Query(this, collectionGroup(this._delegate, collectionId));
    } catch (e) {
      throw replaceFunctionName(
        e,
        'collectionGroup()',
        'Firestore.collectionGroup()'
      );
    }
  }

  runTransaction<T>(
    updateFunction: (transaction: PublicTransaction) => Promise<T>
  ): Promise<T> {
    return runTransaction(this._delegate, transaction =>
      updateFunction(new Transaction(this, transaction))
    );
  }

  batch(): PublicWriteBatch {
    ensureFirestoreConfigured(this._delegate);
    return new WriteBatch(
      new ExpWriteBatch(this._delegate, mutations =>
        executeWrite(this._delegate, mutations)
      )
    );
  }

  loadBundle(
    bundleData: ArrayBuffer | ReadableStream<ArrayBuffer> | string
  ): LoadBundleTask {
    throw new FirestoreError(
      Code.FAILED_PRECONDITION,
      '"loadBundle()" does not exist, have you imported "firebase/firestore/bundle"?'
    );
  }

<<<<<<< HEAD
export function configureFirestore(firestore: FirebaseFirestore): void {
  const settings = firestore._freezeSettings();
  debugAssert(!!settings.host, 'FirestoreSettings.host is not set');
  debugAssert(
    !firestore._firestoreClient,
    'configureFirestore() called multiple times'
  );

  const databaseInfo = makeDatabaseInfo(
    firestore._databaseId,
    firestore._persistenceKey,
    settings
  );
  firestore._firestoreClient = new FirestoreClient(
    firestore._credentials,
    firestore._queue,
    databaseInfo,
    firestore._timeToFirstByte,
  );
=======
  namedQuery(name: string): Promise<PublicQuery<DocumentData> | null> {
    throw new FirestoreError(
      Code.FAILED_PRECONDITION,
      '"namedQuery()" does not exist, have you imported "firebase/firestore/bundle"?'
    );
  }
>>>>>>> 487f8e1d
}

export class UserDataWriter extends AbstractUserDataWriter {
  constructor(protected firestore: Firestore) {
    super();
  }

  protected convertBytes(bytes: ByteString): Blob {
    return new Blob(new Bytes(bytes));
  }

  protected convertReference(name: string): DocumentReference {
    const key = this.convertDocumentKey(name, this.firestore._databaseId);
    return DocumentReference.forKey(key, this.firestore, /* converter= */ null);
  }
}

export function setLogLevel(level: PublicLogLevel): void {
  setClientLogLevel(level);
}

/**
 * A reference to a transaction.
 */
export class Transaction
  extends Compat<ExpTransaction>
  implements PublicTransaction {
  private _userDataWriter: UserDataWriter;

  constructor(
    private readonly _firestore: Firestore,
    delegate: ExpTransaction
  ) {
    super(delegate);
    this._userDataWriter = new UserDataWriter(_firestore);
  }

  get<T>(
    documentRef: PublicDocumentReference<T>
  ): Promise<PublicDocumentSnapshot<T>> {
    const ref = castReference(documentRef);
    return this._delegate
      .get(ref)
      .then(
        result =>
          new DocumentSnapshot(
            this._firestore,
            new ExpDocumentSnapshot<T>(
              this._firestore._delegate,
              this._userDataWriter,
              result._key,
              result._document,
              result.metadata,
              ref._converter
            )
          )
      );
  }

  set<T>(
    documentRef: DocumentReference<T>,
    data: Partial<T>,
    options: PublicSetOptions
  ): Transaction;
  set<T>(documentRef: DocumentReference<T>, data: T): Transaction;
  set<T>(
    documentRef: PublicDocumentReference<T>,
    data: T | Partial<T>,
    options?: PublicSetOptions
  ): Transaction {
    const ref = castReference(documentRef);
    if (options) {
      validateSetOptions('Transaction.set', options);
      this._delegate.set(ref, data, options);
    } else {
      this._delegate.set(ref, data);
    }
    return this;
  }

  update(
    documentRef: PublicDocumentReference<unknown>,
    data: PublicUpdateData
  ): Transaction;
  update(
    documentRef: PublicDocumentReference<unknown>,
    field: string | PublicFieldPath,
    value: unknown,
    ...moreFieldsAndValues: unknown[]
  ): Transaction;
  update(
    documentRef: PublicDocumentReference<unknown>,
    dataOrField: unknown,
    value?: unknown,
    ...moreFieldsAndValues: unknown[]
  ): Transaction {
    const ref = castReference(documentRef);
    if (arguments.length === 2) {
      this._delegate.update(ref, dataOrField as PublicUpdateData);
    } else {
      this._delegate.update(
        ref,
        dataOrField as string | ExpFieldPath,
        value,
        ...moreFieldsAndValues
      );
    }

    return this;
  }

  delete(documentRef: PublicDocumentReference<unknown>): Transaction {
    const ref = castReference(documentRef);
    this._delegate.delete(ref);
    return this;
  }
}

export class WriteBatch
  extends Compat<ExpWriteBatch>
  implements PublicWriteBatch {
  set<T>(
    documentRef: DocumentReference<T>,
    data: Partial<T>,
    options: PublicSetOptions
  ): WriteBatch;
  set<T>(documentRef: DocumentReference<T>, data: T): WriteBatch;
  set<T>(
    documentRef: PublicDocumentReference<T>,
    data: T | Partial<T>,
    options?: PublicSetOptions
  ): WriteBatch {
    const ref = castReference(documentRef);
    if (options) {
      validateSetOptions('WriteBatch.set', options);
      this._delegate.set(ref, data, options);
    } else {
      this._delegate.set(ref, data);
    }
    return this;
  }

  update(
    documentRef: PublicDocumentReference<unknown>,
    data: PublicUpdateData
  ): WriteBatch;
  update(
    documentRef: PublicDocumentReference<unknown>,
    field: string | PublicFieldPath,
    value: unknown,
    ...moreFieldsAndValues: unknown[]
  ): WriteBatch;
  update(
    documentRef: PublicDocumentReference<unknown>,
    dataOrField: string | PublicFieldPath | PublicUpdateData,
    value?: unknown,
    ...moreFieldsAndValues: unknown[]
  ): WriteBatch {
    const ref = castReference(documentRef);
    if (arguments.length === 2) {
      this._delegate.update(ref, dataOrField as PublicUpdateData);
    } else {
      this._delegate.update(
        ref,
        dataOrField as string | ExpFieldPath,
        value,
        ...moreFieldsAndValues
      );
    }
    return this;
  }

  delete(documentRef: PublicDocumentReference<unknown>): WriteBatch {
    const ref = castReference(documentRef);
    this._delegate.delete(ref);
    return this;
  }

  commit(): Promise<void> {
    return this._delegate.commit();
  }
}

/**
 * A reference to a particular document in a collection in the database.
 */
export class DocumentReference<T = PublicDocumentData>
  extends Compat<ExpDocumentReference<T>>
  implements PublicDocumentReference<T> {
  private _userDataWriter: UserDataWriter;

  constructor(
    readonly firestore: Firestore,
    delegate: ExpDocumentReference<T>
  ) {
    super(delegate);
    this._userDataWriter = new UserDataWriter(firestore);
  }

  static forPath<U>(
    path: ResourcePath,
    firestore: Firestore,
    converter: UntypedFirestoreDataConverter<U> | null
  ): DocumentReference<U> {
    if (path.length % 2 !== 0) {
      throw new FirestoreError(
        Code.INVALID_ARGUMENT,
        'Invalid document reference. Document ' +
          'references must have an even number of segments, but ' +
          `${path.canonicalString()} has ${path.length}`
      );
    }
    return new DocumentReference(
      firestore,
      new ExpDocumentReference(
        firestore._delegate,
        converter,
        new DocumentKey(path)
      )
    );
  }

  static forKey<U>(
    key: DocumentKey,
    firestore: Firestore,
    converter: UntypedFirestoreDataConverter<U> | null
  ): DocumentReference<U> {
    return new DocumentReference(
      firestore,
      new ExpDocumentReference(firestore._delegate, converter, key)
    );
  }

  get id(): string {
    return this._delegate.id;
  }

  get parent(): PublicCollectionReference<T> {
    return new CollectionReference(this.firestore, this._delegate.parent);
  }

  get path(): string {
    return this._delegate.path;
  }

  collection(
    pathString: string
  ): PublicCollectionReference<PublicDocumentData> {
    try {
      return new CollectionReference(
        this.firestore,
        collection(this._delegate, pathString)
      );
    } catch (e) {
      throw replaceFunctionName(
        e,
        'collection()',
        'DocumentReference.collection()'
      );
    }
  }

  isEqual(other: PublicDocumentReference<T>): boolean {
    if (other instanceof Compat) {
      other = other._delegate;
    }

    if (!(other instanceof ExpDocumentReference)) {
      return false;
    }
    return refEqual(this._delegate, other);
  }

  set(value: Partial<T>, options: PublicSetOptions): Promise<void>;
  set(value: T): Promise<void>;
  set(value: T | Partial<T>, options?: PublicSetOptions): Promise<void> {
    options = validateSetOptions('DocumentReference.set', options);
    try {
      return setDoc(this._delegate, value, options);
    } catch (e) {
      throw replaceFunctionName(e, 'setDoc()', 'DocumentReference.set()');
    }
  }

  update(value: PublicUpdateData): Promise<void>;
  update(
    field: string | PublicFieldPath,
    value: unknown,
    ...moreFieldsAndValues: unknown[]
  ): Promise<void>;
  update(
    fieldOrUpdateData: string | PublicFieldPath | PublicUpdateData,
    value?: unknown,
    ...moreFieldsAndValues: unknown[]
  ): Promise<void> {
    try {
      if (arguments.length === 1) {
        return updateDoc(this._delegate, fieldOrUpdateData as PublicUpdateData);
      } else {
        return updateDoc(
          this._delegate,
          fieldOrUpdateData as string | ExpFieldPath,
          value,
          ...moreFieldsAndValues
        );
      }
    } catch (e) {
      throw replaceFunctionName(e, 'updateDoc()', 'DocumentReference.update()');
    }
  }

  delete(): Promise<void> {
    return deleteDoc(this._delegate);
  }

  onSnapshot(observer: PartialObserver<PublicDocumentSnapshot<T>>): Unsubscribe;
  onSnapshot(
    options: PublicSnapshotListenOptions,
    observer: PartialObserver<PublicDocumentSnapshot<T>>
  ): Unsubscribe;
  onSnapshot(
    onNext: NextFn<PublicDocumentSnapshot<T>>,
    onError?: ErrorFn,
    onCompletion?: CompleteFn
  ): Unsubscribe;
  onSnapshot(
    options: PublicSnapshotListenOptions,
    onNext: NextFn<PublicDocumentSnapshot<T>>,
    onError?: ErrorFn,
    onCompletion?: CompleteFn
  ): Unsubscribe;

  onSnapshot(...args: unknown[]): Unsubscribe {
    const options = extractSnapshotOptions(args);
    const observer = wrapObserver<DocumentSnapshot<T>, ExpDocumentSnapshot<T>>(
      args,
      result =>
        new DocumentSnapshot(
          this.firestore,
          new ExpDocumentSnapshot(
            this.firestore._delegate,
            this._userDataWriter,
            result._key,
            result._document,
            result.metadata,
            this._delegate._converter
          )
        )
    );
    return onSnapshot(this._delegate, options, observer);
  }

  get(options?: PublicGetOptions): Promise<PublicDocumentSnapshot<T>> {
    let snap: Promise<ExpDocumentSnapshot<T>>;
    if (options?.source === 'cache') {
      snap = getDocFromCache(this._delegate);
    } else if (options?.source === 'server') {
      snap = getDocFromServer(this._delegate);
    } else {
      snap = getDoc(this._delegate);
    }

    return snap.then(
      result =>
        new DocumentSnapshot(
          this.firestore,
          new ExpDocumentSnapshot(
            this.firestore._delegate,
            this._userDataWriter,
            result._key,
            result._document,
            result.metadata,
            this._delegate._converter as UntypedFirestoreDataConverter<T>
          )
        )
    );
  }

  withConverter<U>(
    converter: PublicFirestoreDataConverter<U>
  ): PublicDocumentReference<U> {
    return new DocumentReference<U>(
      this.firestore,
      this._delegate.withConverter(
        converter as UntypedFirestoreDataConverter<U>
      )
    );
  }
}

/**
 * Replaces the function name in an error thrown by the firestore-exp API
 * with the function names used in the classic API.
 */
function replaceFunctionName(
  e: Error,
  original: string | RegExp,
  updated: string
): Error {
  e.message = e.message.replace(original, updated);
  return e;
}

/**
 * Iterates the list of arguments from an `onSnapshot` call and returns the
 * first argument that may be an `SnapshotListenOptions` object. Returns an
 * empty object if none is found.
 */
export function extractSnapshotOptions(
  args: unknown[]
): PublicSnapshotListenOptions {
  for (const arg of args) {
    if (typeof arg === 'object' && !isPartialObserver(arg)) {
      return arg as PublicSnapshotListenOptions;
    }
  }
  return {};
}

/**
 * Creates an observer that can be passed to the firestore-exp SDK. The
 * observer converts all observed values into the format expected by the classic
 * SDK.
 *
 * @param args - The list of arguments from an `onSnapshot` call.
 * @param wrapper - The function that converts the firestore-exp type into the
 * type used by this shim.
 */
export function wrapObserver<CompatType, ExpType>(
  args: unknown[],
  wrapper: (val: ExpType) => CompatType
): PartialObserver<ExpType> {
  let userObserver: PartialObserver<CompatType>;
  if (isPartialObserver(args[0])) {
    userObserver = args[0] as PartialObserver<CompatType>;
  } else if (isPartialObserver(args[1])) {
    userObserver = args[1];
  } else if (typeof args[0] === 'function') {
    userObserver = {
      next: args[0] as NextFn<CompatType> | undefined,
      error: args[1] as ErrorFn | undefined,
      complete: args[2] as CompleteFn | undefined
    };
  } else {
    userObserver = {
      next: args[1] as NextFn<CompatType> | undefined,
      error: args[2] as ErrorFn | undefined,
      complete: args[3] as CompleteFn | undefined
    };
  }

  return {
    next: val => {
      if (userObserver!.next) {
        userObserver!.next(wrapper(val));
      }
    },
    error: userObserver.error?.bind(userObserver),
    complete: userObserver.complete?.bind(userObserver)
  };
}

/**
 * Options interface that can be provided to configure the deserialization of
 * DocumentSnapshots.
 */
export interface SnapshotOptions extends PublicSnapshotOptions {}

export class DocumentSnapshot<T = PublicDocumentData>
  extends Compat<ExpDocumentSnapshot<T>>
  implements PublicDocumentSnapshot<T> {
  constructor(
    private readonly _firestore: Firestore,
    delegate: ExpDocumentSnapshot<T>
  ) {
    super(delegate);
  }

  get ref(): DocumentReference<T> {
    return new DocumentReference<T>(this._firestore, this._delegate.ref);
  }

  get id(): string {
    return this._delegate.id;
  }

  get metadata(): SnapshotMetadata {
    return this._delegate.metadata;
  }

  get exists(): boolean {
    return this._delegate.exists();
  }

  data(options?: PublicSnapshotOptions): T | undefined {
    return this._delegate.data(options);
  }

  get(
    fieldPath: string | PublicFieldPath,
    options?: PublicSnapshotOptions
    // We are using `any` here to avoid an explicit cast by our users.
    // eslint-disable-next-line @typescript-eslint/no-explicit-any
  ): any {
    return this._delegate.get(fieldPath as string | ExpFieldPath, options);
  }

  isEqual(other: DocumentSnapshot<T>): boolean {
    return snapshotEqual(this._delegate, other._delegate);
  }
}

export class QueryDocumentSnapshot<T = PublicDocumentData>
  extends DocumentSnapshot<T>
  implements PublicQueryDocumentSnapshot<T> {
  data(options?: PublicSnapshotOptions): T {
    const data = this._delegate.data(options);
    debugAssert(
      data !== undefined,
      'Document in a QueryDocumentSnapshot should exist'
    );
    return data;
  }
}

export class Query<T = PublicDocumentData>
  extends Compat<ExpQuery<T>>
  implements PublicQuery<T> {
  private readonly _userDataWriter: UserDataWriter;

  constructor(readonly firestore: Firestore, delegate: ExpQuery<T>) {
    super(delegate);
    this._userDataWriter = new UserDataWriter(firestore);
  }

  where(
    fieldPath: string | FieldPath,
    opStr: PublicWhereFilterOp,
    value: unknown
  ): Query<T> {
    try {
      // The "as string" cast is a little bit of a hack. `where` accepts the
      // FieldPath Compat type as input, but is not typed as such in order to
      // not expose this via our public typings file.
      return new Query<T>(
        this.firestore,
        query(this._delegate, where(fieldPath as string, opStr, value))
      );
    } catch (e) {
      throw replaceFunctionName(e, /(orderBy|where)\(\)/, 'Query.$1()');
    }
  }

  orderBy(
    fieldPath: string | FieldPath,
    directionStr?: PublicOrderByDirection
  ): Query<T> {
    try {
      // The "as string" cast is a little bit of a hack. `orderBy` accepts the
      // FieldPath Compat type as input, but is not typed as such in order to
      // not expose this via our public typings file.
      return new Query<T>(
        this.firestore,
        query(this._delegate, orderBy(fieldPath as string, directionStr))
      );
    } catch (e) {
      throw replaceFunctionName(e, /(orderBy|where)\(\)/, 'Query.$1()');
    }
  }

  limit(n: number): Query<T> {
    try {
      return new Query<T>(this.firestore, query(this._delegate, limit(n)));
    } catch (e) {
      throw replaceFunctionName(e, 'limit()', 'Query.limit()');
    }
  }

  limitToLast(n: number): Query<T> {
    try {
      return new Query<T>(
        this.firestore,
        query(this._delegate, limitToLast(n))
      );
    } catch (e) {
      throw replaceFunctionName(e, 'limitToLast()', 'Query.limitToLast()');
    }
  }

  startAt(...args: any[]): Query<T> {
    try {
      return new Query(this.firestore, query(this._delegate, startAt(...args)));
    } catch (e) {
      throw replaceFunctionName(e, 'startAt()', 'Query.startAt()');
    }
  }

  startAfter(...args: any[]): Query<T> {
    try {
      return new Query(
        this.firestore,
        query(this._delegate, startAfter(...args))
      );
    } catch (e) {
      throw replaceFunctionName(e, 'startAfter()', 'Query.startAfter()');
    }
  }

  endBefore(...args: any[]): Query<T> {
    try {
      return new Query(
        this.firestore,
        query(this._delegate, endBefore(...args))
      );
    } catch (e) {
      throw replaceFunctionName(e, 'endBefore()', 'Query.endBefore()');
    }
  }

  endAt(...args: any[]): Query<T> {
    try {
      return new Query(this.firestore, query(this._delegate, endAt(...args)));
    } catch (e) {
      throw replaceFunctionName(e, 'endAt()', 'Query.endAt()');
    }
  }

  isEqual(other: PublicQuery<T>): boolean {
    return queryEqual(this._delegate, (other as Query<T>)._delegate);
  }

  get(options?: PublicGetOptions): Promise<QuerySnapshot<T>> {
    let query: Promise<ExpQuerySnapshot<T>>;
    if (options?.source === 'cache') {
      query = getDocsFromCache(this._delegate);
    } else if (options?.source === 'server') {
      query = getDocsFromServer(this._delegate);
    } else {
      query = getDocs(this._delegate);
    }
    return query.then(
      result =>
        new QuerySnapshot(
          this.firestore,
          new ExpQuerySnapshot<T>(
            this.firestore._delegate,
            this._userDataWriter,
            this._delegate,
            result._snapshot
          )
        )
    );
  }

  onSnapshot(observer: PartialObserver<PublicQuerySnapshot<T>>): Unsubscribe;
  onSnapshot(
    options: PublicSnapshotListenOptions,
    observer: PartialObserver<PublicQuerySnapshot<T>>
  ): Unsubscribe;
  onSnapshot(
    onNext: NextFn<PublicQuerySnapshot<T>>,
    onError?: ErrorFn,
    onCompletion?: CompleteFn
  ): Unsubscribe;
  onSnapshot(
    options: PublicSnapshotListenOptions,
    onNext: NextFn<PublicQuerySnapshot<T>>,
    onError?: ErrorFn,
    onCompletion?: CompleteFn
  ): Unsubscribe;

  onSnapshot(...args: unknown[]): Unsubscribe {
    const options = extractSnapshotOptions(args);
    const observer = wrapObserver<QuerySnapshot<T>, ExpQuerySnapshot<T>>(
      args,
      snap =>
        new QuerySnapshot(
          this.firestore,
          new ExpQuerySnapshot<T>(
            this.firestore._delegate,
            this._userDataWriter,
            this._delegate,
            snap._snapshot
          )
        )
    );
    return onSnapshot(this._delegate, options, observer);
  }

  withConverter<U>(converter: PublicFirestoreDataConverter<U>): Query<U> {
    return new Query<U>(
      this.firestore,
      this._delegate.withConverter(
        converter as UntypedFirestoreDataConverter<U>
      )
    );
  }
}

export class DocumentChange<T = PublicDocumentData>
  extends Compat<ExpDocumentChange<T>>
  implements PublicDocumentChange<T> {
  constructor(
    private readonly _firestore: Firestore,
    delegate: ExpDocumentChange<T>
  ) {
    super(delegate);
  }

  get type(): PublicDocumentChangeType {
    return this._delegate.type;
  }

  get doc(): QueryDocumentSnapshot<T> {
    return new QueryDocumentSnapshot<T>(this._firestore, this._delegate.doc);
  }

  get oldIndex(): number {
    return this._delegate.oldIndex;
  }

  get newIndex(): number {
    return this._delegate.newIndex;
  }
}

export class QuerySnapshot<T = PublicDocumentData>
  extends Compat<ExpQuerySnapshot<T>>
  implements PublicQuerySnapshot<T> {
  constructor(readonly _firestore: Firestore, delegate: ExpQuerySnapshot<T>) {
    super(delegate);
  }

  get query(): Query<T> {
    return new Query(this._firestore, this._delegate.query);
  }

  get metadata(): SnapshotMetadata {
    return this._delegate.metadata;
  }

  get size(): number {
    return this._delegate.size;
  }

  get empty(): boolean {
    return this._delegate.empty;
  }

  get docs(): Array<QueryDocumentSnapshot<T>> {
    return this._delegate.docs.map(
      doc => new QueryDocumentSnapshot<T>(this._firestore, doc)
    );
  }

  docChanges(
    options?: PublicSnapshotListenOptions
  ): Array<PublicDocumentChange<T>> {
    return this._delegate
      .docChanges(options)
      .map(docChange => new DocumentChange<T>(this._firestore, docChange));
  }

  forEach(
    callback: (result: QueryDocumentSnapshot<T>) => void,
    thisArg?: unknown
  ): void {
    this._delegate.forEach(snapshot => {
      callback.call(
        thisArg,
        new QueryDocumentSnapshot(this._firestore, snapshot)
      );
    });
  }

  isEqual(other: QuerySnapshot<T>): boolean {
    return snapshotEqual(this._delegate, other._delegate);
  }
}

export class CollectionReference<T = PublicDocumentData>
  extends Query<T>
  implements PublicCollectionReference<T> {
  constructor(
    readonly firestore: Firestore,
    readonly _delegate: ExpCollectionReference<T>
  ) {
    super(firestore, _delegate);
  }

  get id(): string {
    return this._delegate.id;
  }

  get path(): string {
    return this._delegate.path;
  }

  get parent(): DocumentReference<PublicDocumentData> | null {
    const docRef = this._delegate.parent;
    return docRef ? new DocumentReference(this.firestore, docRef) : null;
  }

  doc(documentPath?: string): DocumentReference<T> {
    try {
      if (documentPath === undefined) {
        // Call `doc` without `documentPath` if `documentPath` is `undefined`
        // as `doc` validates the number of arguments to prevent users from
        // accidentally passing `undefined`.
        return new DocumentReference(this.firestore, doc(this._delegate));
      } else {
        return new DocumentReference(
          this.firestore,
          doc(this._delegate, documentPath)
        );
      }
    } catch (e) {
      throw replaceFunctionName(e, 'doc()', 'CollectionReference.doc()');
    }
  }

  add(data: T): Promise<DocumentReference<T>> {
    return addDoc(this._delegate, data).then(
      docRef => new DocumentReference(this.firestore, docRef)
    );
  }

  isEqual(other: CollectionReference<T>): boolean {
    return refEqual(this._delegate, other._delegate);
  }

  withConverter<U>(
    converter: PublicFirestoreDataConverter<U>
  ): CollectionReference<U> {
    return new CollectionReference<U>(
      this.firestore,
      this._delegate.withConverter(
        converter as UntypedFirestoreDataConverter<U>
      )
    );
  }
}

function castReference<T>(
  documentRef: PublicDocumentReference<T>
): ExpDocumentReference<T> {
  if (documentRef instanceof Compat) {
    documentRef = documentRef._delegate;
  }
  return cast<ExpDocumentReference<T>>(documentRef, ExpDocumentReference);
}<|MERGE_RESOLUTION|>--- conflicted
+++ resolved
@@ -373,34 +373,12 @@
     );
   }
 
-<<<<<<< HEAD
-export function configureFirestore(firestore: FirebaseFirestore): void {
-  const settings = firestore._freezeSettings();
-  debugAssert(!!settings.host, 'FirestoreSettings.host is not set');
-  debugAssert(
-    !firestore._firestoreClient,
-    'configureFirestore() called multiple times'
-  );
-
-  const databaseInfo = makeDatabaseInfo(
-    firestore._databaseId,
-    firestore._persistenceKey,
-    settings
-  );
-  firestore._firestoreClient = new FirestoreClient(
-    firestore._credentials,
-    firestore._queue,
-    databaseInfo,
-    firestore._timeToFirstByte,
-  );
-=======
   namedQuery(name: string): Promise<PublicQuery<DocumentData> | null> {
     throw new FirestoreError(
       Code.FAILED_PRECONDITION,
       '"namedQuery()" does not exist, have you imported "firebase/firestore/bundle"?'
     );
   }
->>>>>>> 487f8e1d
 }
 
 export class UserDataWriter extends AbstractUserDataWriter {

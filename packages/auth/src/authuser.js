/**
 * @license
 * Copyright 2017 Google Inc.
 *
 * Licensed under the Apache License, Version 2.0 (the "License");
 * you may not use this file except in compliance with the License.
 * You may obtain a copy of the License at
 *
 *   http://www.apache.org/licenses/LICENSE-2.0
 *
 * Unless required by applicable law or agreed to in writing, software
 * distributed under the License is distributed on an "AS IS" BASIS,
 * WITHOUT WARRANTIES OR CONDITIONS OF ANY KIND, either express or implied.
 * See the License for the specific language governing permissions and
 * limitations under the License.
 */

/**
 * @fileoverview Defines the user info pertaining to an identity provider and
 * the Firebase user object.
 */

goog.provide('fireauth.AuthUser');
goog.provide('fireauth.AuthUser.AccountInfo');
goog.provide('fireauth.AuthUserInfo');
goog.provide('fireauth.TokenRefreshTime');
goog.provide('fireauth.UserMetadata');

goog.require('fireauth.ActionCodeSettings');
goog.require('fireauth.AdditionalUserInfo');
goog.require('fireauth.AuthCredential');
goog.require('fireauth.AuthError');
goog.require('fireauth.AuthEvent');
goog.require('fireauth.AuthEventHandler');
goog.require('fireauth.AuthEventManager');
goog.require('fireauth.AuthProvider');
goog.require('fireauth.ConfirmationResult');
goog.require('fireauth.IdTokenResult');
goog.require('fireauth.MultiFactorError');
goog.require('fireauth.MultiFactorUser');
goog.require('fireauth.PhoneAuthProvider');
goog.require('fireauth.ProactiveRefresh');
goog.require('fireauth.RpcHandler');
goog.require('fireauth.StsTokenManager');
goog.require('fireauth.UserEvent');
goog.require('fireauth.UserEventType');
goog.require('fireauth.authenum.Error');
goog.require('fireauth.constants');
goog.require('fireauth.constants.AuthEventType');
goog.require('fireauth.deprecation');
goog.require('fireauth.idp');
goog.require('fireauth.iframeclient.IfcHandler');
goog.require('fireauth.object');
goog.require('fireauth.util');
goog.require('goog.Promise');
goog.require('goog.array');
goog.require('goog.events');
goog.require('goog.events.Event');
goog.require('goog.events.EventTarget');
goog.require('goog.object');



/**
 * Initializes an instance of a user metadata object.
 * @param {?string=} opt_createdAt The optional creation date UTC timestamp.
 * @param {?string=} opt_lastLoginAt The optional last login date UTC timestamp.
 * @constructor
 */
fireauth.UserMetadata = function(opt_createdAt, opt_lastLoginAt) {
  /** @private {?string} The created at UTC timestamp. */
  this.createdAt_ = opt_createdAt || null;
  /** @private {?string} The last login at UTC timestamp. */
  this.lastLoginAt_ = opt_lastLoginAt || null;
  fireauth.object.setReadonlyProperties(this, {
    'lastSignInTime': fireauth.util.utcTimestampToDateString(
        opt_lastLoginAt || null),
    'creationTime': fireauth.util.utcTimestampToDateString(
        opt_createdAt || null),
  });
};


/**
 * @return {!fireauth.UserMetadata} A clone of the current user metadata object.
 */
fireauth.UserMetadata.prototype.clone = function() {
  return new fireauth.UserMetadata(this.createdAt_, this.lastLoginAt_);
};


/**
 * @return {!Object} The object representation of the user metadata instance.
 */
fireauth.UserMetadata.prototype.toPlainObject = function() {
  return {
    'lastLoginAt': this.lastLoginAt_,
    'createdAt': this.createdAt_
  };
};


/**
 * Initializes an instance of the user info for an identity provider.
 * @param {string} uid The user ID.
 * @param {!fireauth.idp.ProviderId} providerId The provider ID.
 * @param {?string=} opt_email The optional user email.
 * @param {?string=} opt_displayName The optional display name.
 * @param {?string=} opt_photoURL The optional photo URL.
 * @param {?string=} opt_phoneNumber The optional phone number.
 * @constructor
 */
fireauth.AuthUserInfo = function(
    uid,
    providerId,
    opt_email,
    opt_displayName,
    opt_photoURL,
    opt_phoneNumber) {
  fireauth.object.setReadonlyProperties(this, {
    'uid': uid,
    'displayName': opt_displayName || null,
    'photoURL': opt_photoURL || null,
    'email': opt_email || null,
    'phoneNumber': opt_phoneNumber || null,
    'providerId': providerId
  });
};


/**
 * Defines the proactive token refresh time constraints in milliseconds.
 * @enum {number}
 */
fireauth.TokenRefreshTime = {
  /**
   * The offset time before token natural expiration to run the refresh.
   * This is currently 5 minutes.
   */
  OFFSET_DURATION: 5 * 60 * 1000,
  /**
   * This is the first retrial wait after an error. This is currently
   * 30 seconds.
   */
  RETRIAL_MIN_WAIT: 30 * 1000,
  /**
   * This is the maximum retrial wait, currently 16 minutes.
   */
  RETRIAL_MAX_WAIT: 16 * 60 * 1000
};



/**
 * The Firebase user.
 * @param {!Object} appOptions The application options.
 * @param {!Object} stsTokenResponse The server STS token response.
 * @param {?Object=} opt_accountInfo The optional user account info.
 * @constructor
 * @extends {goog.events.EventTarget}
 * @implements {fireauth.AuthEventHandler}
 */
fireauth.AuthUser =
    function(appOptions, stsTokenResponse, opt_accountInfo) {
  /** @private {!Array<!goog.Promise<*, *>|!goog.Promise<void>>} List of pending
   *      promises. */
  this.pendingPromises_ = [];
  // User is only created via Auth so API key should always be available.
  /** @private {string} The API key. */
  this.apiKey_ = /** @type {string} */ (appOptions['apiKey']);
  // This is needed to associate a user to the corresponding Auth instance.
  /** @private {string} The App name. */
  this.appName_ = /** @type {string} */ (appOptions['appName']);
  /** @private {?string} The Auth domain. */
  this.authDomain_ = appOptions['authDomain'] || null;
  var clientFullVersion = firebase.SDK_VERSION ?
      fireauth.util.getClientVersion(
          fireauth.util.ClientImplementation.JSCORE, firebase.SDK_VERSION) :
      null;
  /** @private {!fireauth.RpcHandler} The RPC handler instance. */
  this.rpcHandler_ = new fireauth.RpcHandler(
      this.apiKey_,
      // Get the client Auth endpoint used.
      fireauth.constants.getEndpointConfig(fireauth.constants.clientEndpoint),
      clientFullVersion);
  // TODO: Consider having AuthUser take a fireauth.StsTokenManager
  // instance instead of a token response but make sure lastAccessToken_ also
  // initialized at the right time. In this case initializeFromIdTokenResponse
  // will take in a token response object and convert it to an instance of
  // fireauth.StsTokenManager to properly initialize user.
  /** @private {!fireauth.StsTokenManager} The STS token manager instance. */
  this.stsTokenManager_ = new fireauth.StsTokenManager(this.rpcHandler_);

  this.setLastAccessToken_(
      stsTokenResponse[fireauth.RpcHandler.AuthServerField.ID_TOKEN]);
  // STS token manager will always be populated using server response.
  this.stsTokenManager_.parseServerResponse(stsTokenResponse);
  fireauth.object.setReadonlyProperty(
      this, 'refreshToken', this.stsTokenManager_.getRefreshToken());
  this.setAccountInfo(/** @type {!fireauth.AuthUser.AccountInfo} */ (
      opt_accountInfo || {}));
  // Add call to superclass constructor.
  fireauth.AuthUser.base(this, 'constructor');
  /** @private {boolean} Whether popup and redirect is enabled on the user. */
  this.popupRedirectEnabled_ = false;
  if (this.authDomain_ &&
      fireauth.AuthEventManager.ENABLED &&
      // Make sure popup and redirects are supported in the current environment.
      fireauth.util.isPopupRedirectSupported()) {
    // Get the Auth event manager associated with this user.
    this.authEventManager_ = fireauth.AuthEventManager.getManager(
        this.authDomain_, this.apiKey_, this.appName_);
  }
  /** @private {!Array<!function(!fireauth.AuthUser):!goog.Promise>} The list of
   *      state change listeners. This is needed to make sure state changes are
   *      resolved before resolving user API promises. For example redirect
   *      operations should make sure the associated event ID is saved before
   *      redirecting.
   */
  this.stateChangeListeners_ = [];
  /**
   * @private {?fireauth.AuthError} The user invalidation error if it exists.
   */
  this.userInvalidatedError_ = null;
  /**
   * @private {!fireauth.ProactiveRefresh} The reference to the proactive token
   *     refresher utility for the current user.
   */
  this.proactiveRefresh_ = this.initializeProactiveRefreshUtility_();
  /**
   * @private {!function(!Object)} The handler for user token changes used to
   *     realign the proactive token refresh with external token refresh calls.
   */
  this.userTokenChangeListener_ = goog.bind(this.handleUserTokenChange_, this);
  var self = this;
  /** @private {?string} The current user's language code. */
  this.languageCode_ = null;
  /**
   * @private {function(!goog.events.Event)} The on language code changed event
   *     handler.
   */
  this.onLanguageCodeChanged_ = function(event) {
    // Update the user language code.
    self.setLanguageCode(event.languageCode);
  };
  /**
   * @private {?goog.events.EventTarget} The language code change event
   *     dispatcher.
   */
  this.languageCodeChangeEventDispatcher_ = null;

  /** @private {!Array<string>} The current Firebase frameworks. */
  this.frameworks_ = [];
  /**
   * @private {function(!goog.events.Event)} The on framework list changed event
   *     handler.
   */
  this.onFrameworkChanged_ = function(event) {
    // Update the Firebase frameworks.
    self.setFramework(event.frameworks);
  };
  /**
   * @private {?goog.events.EventTarget} The framework change event dispatcher.
   */
  this.frameworkChangeEventDispatcher_ = null;
  /**
   * @const @private {!fireauth.MultiFactorUser} The multifactor user instance.
   */
  this.multiFactorUser_ = new fireauth.MultiFactorUser(
      this, /** @type {?fireauth.AuthUser.AccountInfo|undefined} */ (
          opt_accountInfo));
  fireauth.object.setReadonlyProperty(
      this, 'multiFactor', this.multiFactorUser_);
};
goog.inherits(fireauth.AuthUser, goog.events.EventTarget);


/**
 * Updates the user language code.
 * @param {?string} languageCode The current language code to use in user
 *     requests.
 */
fireauth.AuthUser.prototype.setLanguageCode = function(languageCode) {
  // Save current language.
  this.languageCode_ = languageCode;
  // Update the custom locale header.
  this.rpcHandler_.updateCustomLocaleHeader(languageCode);
};


/** @return {?string} The current user's language code. */
fireauth.AuthUser.prototype.getLanguageCode = function() {
  return this.languageCode_;
};


/**
 * Listens to language code changes triggered by the provided dispatcher.
 * @param {?goog.events.EventTarget} dispatcher The language code changed event
 *     dispatcher.
 */
fireauth.AuthUser.prototype.setLanguageCodeChangeDispatcher =
    function(dispatcher) {
  // Remove any previous listener.
  if (this.languageCodeChangeEventDispatcher_) {
    goog.events.unlisten(
        this.languageCodeChangeEventDispatcher_,
        fireauth.constants.AuthEventType.LANGUAGE_CODE_CHANGED,
        this.onLanguageCodeChanged_);
  }
  // Update current dispatcher.
  this.languageCodeChangeEventDispatcher_ = dispatcher;
  // Using an event listener makes it easy for non-currentUsers to detect
  // language changes on the parent Auth instance. A developer could still call
  // APIs that require localization on signed out user references.
  if (dispatcher) {
    goog.events.listen(
        dispatcher,
        fireauth.constants.AuthEventType.LANGUAGE_CODE_CHANGED,
        this.onLanguageCodeChanged_);
  }
};


/**
 * Updates the Firebase frameworks on the current user.
 * @param {!Array<string>} framework The list of Firebase frameworks.
 */
fireauth.AuthUser.prototype.setFramework = function(framework) {
  // Save current frameworks.
  this.frameworks_ = framework;
  // Update the client version in RPC handler with the new frameworks.
  this.rpcHandler_.updateClientVersion(firebase.SDK_VERSION ?
        fireauth.util.getClientVersion(
            fireauth.util.ClientImplementation.JSCORE, firebase.SDK_VERSION,
            this.frameworks_) :
        null);
};


/** @return {!Array<string>} The current Firebase frameworks. */
fireauth.AuthUser.prototype.getFramework = function() {
  return goog.array.clone(this.frameworks_);
};


/**
 * Listens to framework changes triggered by the provided dispatcher.
 * @param {?goog.events.EventTarget} dispatcher The framework changed event
 *     dispatcher.
 */
fireauth.AuthUser.prototype.setFrameworkChangeDispatcher =
    function(dispatcher) {
  // Remove any previous listener.
  if (this.frameworkChangeEventDispatcher_) {
    goog.events.unlisten(
        this.frameworkChangeEventDispatcher_,
        fireauth.constants.AuthEventType.FRAMEWORK_CHANGED,
        this.onFrameworkChanged_);
  }
  // Update current dispatcher.
  this.frameworkChangeEventDispatcher_ = dispatcher;
  // Using an event listener makes it easy for non-currentUsers to detect
  // framework changes on the parent Auth instance.
  if (dispatcher) {
    goog.events.listen(
        dispatcher,
        fireauth.constants.AuthEventType.FRAMEWORK_CHANGED,
        this.onFrameworkChanged_);
  }
};


/**
 * Handles user token changes. Currently used to realign the proactive token
 * refresh internal timing with successful external token refreshes.
 * @param {!Object} event The token change event.
 * @private
 */
fireauth.AuthUser.prototype.handleUserTokenChange_ = function(event) {
  // If an external service refreshes the token, reset the proactive token
  // refresh utility in case it is still running so the next run time is
  // up to date.
  // This will currently also trigger when the proactive refresh succeeds.
  // This is not ideal but should not have any downsides. It just adds a
  // redundant reset which can be optimized not to run in the future.
  if (this.proactiveRefresh_.isRunning()) {
    this.proactiveRefresh_.stop();
    this.proactiveRefresh_.start();
  }
};


/**
 * @return {!fireauth.Auth} The corresponding Auth instance that created the
 *     current user.
 * @private
 */
fireauth.AuthUser.prototype.getAuth_ = function() {
  try {
    // Get the Auth instance for the current app identified by the App name.
    // This could fail if, for example, the App instance was deleted.
    return firebase['app'](this.appName_)['auth']();
  } catch (e) {
    // Throw appropriate error.
    throw new fireauth.AuthError(
        fireauth.authenum.Error.INTERNAL_ERROR,
        'No firebase.auth.Auth instance is available for the Firebase App ' +
        '\'' + this.appName_ + '\'!');
  }
};


/**
 * @return {string} The user's API key.
 */
fireauth.AuthUser.prototype.getApiKey = function() {
  return this.apiKey_;
};


/**
 * Returns the RPC handler of the user.
 * @return {!fireauth.RpcHandler} The RPC handler.
 */
fireauth.AuthUser.prototype.getRpcHandler = function() {
  return this.rpcHandler_;
};


/**
 * Used to initialize the current user's proactive token refresher utility.
 * @return {!fireauth.ProactiveRefresh} The user's proactive token refresh
 *     utility.
 * @private
 */
fireauth.AuthUser.prototype.initializeProactiveRefreshUtility_ = function() {
  var self = this;
  return new fireauth.ProactiveRefresh(
      // Force ID token refresh right before expiration.
      function() {
        // Keep in mind when this fails for any reason other than a network
        // error, it will effectively stop the proactive refresh.
        return self.getIdToken(true);
      },
      // Retry only on network errors.
      function(error) {
        if (error && error.code == 'auth/network-request-failed') {
          return true;
        }
        return false;
      },
      // Return next time to run with offset applied.
      function() {
        // Get time until expiration minus the refresh offset.
        var waitInterval =
            self.stsTokenManager_.getExpirationTime() - goog.now() -
            fireauth.TokenRefreshTime.OFFSET_DURATION;
        // Set to zero if wait interval is negative.
        return waitInterval > 0 ? waitInterval : 0;
      },
      // Retrial minimum wait.
      fireauth.TokenRefreshTime.RETRIAL_MIN_WAIT,
      // Retrial maximum wait.
      fireauth.TokenRefreshTime.RETRIAL_MAX_WAIT,
      // Do not run in background as it is common to have multiple tabs open
      // in a browser and this could increase QPS on server.
      false);
};


/** Starts token proactive refresh. */
fireauth.AuthUser.prototype.startProactiveRefresh = function() {
  // Only allow if not destroyed and not already started.
  if (!this.destroyed_ && !this.proactiveRefresh_.isRunning()) {
    this.proactiveRefresh_.start();
    // Unlisten any previous token change listener.
    goog.events.unlisten(
        this,
        fireauth.UserEventType.TOKEN_CHANGED,
        this.userTokenChangeListener_);
    // Listen to token changes to reset the token refresher.
    goog.events.listen(
        this,
        fireauth.UserEventType.TOKEN_CHANGED,
        this.userTokenChangeListener_);
  }
};


/** Stops token proactive refresh. */
fireauth.AuthUser.prototype.stopProactiveRefresh = function() {
  // Remove internal token change listener.
  goog.events.unlisten(
      this,
      fireauth.UserEventType.TOKEN_CHANGED,
      this.userTokenChangeListener_);
  // Stop proactive token refresh.
  this.proactiveRefresh_.stop();
};


/**
 * Sets latest access token for the AuthUser object.
 * @param {string} lastAccessToken
 * @private
 */
fireauth.AuthUser.prototype.setLastAccessToken_ = function(lastAccessToken) {
  /** @private {?string} Latest access token. */
  this.lastAccessToken_ = lastAccessToken;
  fireauth.object.setReadonlyProperty(this, '_lat', lastAccessToken);
};


/**
 * @param {function(!fireauth.AuthUser):!goog.Promise} listener The listener
 *     to state changes to add.
 */
fireauth.AuthUser.prototype.addStateChangeListener = function(listener) {
  this.stateChangeListeners_.push(listener);
};


/**
 * @param {function(!fireauth.AuthUser):!goog.Promise} listener The listener
 *     to state changes to remove.
 */
fireauth.AuthUser.prototype.removeStateChangeListener = function(listener) {
  goog.array.removeAllIf(this.stateChangeListeners_, function(ele) {
    return ele == listener;
  });
};


/**
 * Executes all state change listener promises and when all fulfilled, resolves
 * with the current user.
 * @return {!goog.Promise} A promise that resolves when all state listeners
 *     fulfilled.
 * @private
 */
fireauth.AuthUser.prototype.notifyStateChangeListeners_ = function() {
  var promises = [];
  var self = this;
  for (var i = 0; i < this.stateChangeListeners_.length; i++) {
    // Run listener with Auth user instance and add to list of promises.
    promises.push(this.stateChangeListeners_[i](this));
  }
  return goog.Promise.allSettled(promises).then(function(results) {
    // State change errors should be recoverable even if errors occur.
    return self;
  });
};


/**
 * Sets the user current pending popup event ID.
 * @param {string} eventId The pending popup event ID.
 */
fireauth.AuthUser.prototype.setPopupEventId = function(eventId) {
  // Saving a popup event in a separate property other than redirectEventId
  // would prevent a pending redirect event from being overwritten by a newly
  // called popup operation.
  this.popupEventId_ = eventId;
};


/**
 * @return {?string} The pending popup event ID.
 */
fireauth.AuthUser.prototype.getPopupEventId = function() {
  return this.popupEventId_ || null;
};


/**
 * Sets the user current pending redirect event ID.
 * @param {string} eventId The pending redirect event ID.
 */
fireauth.AuthUser.prototype.setRedirectEventId = function(eventId) {
  this.redirectEventId_ = eventId;
};


/**
 * @return {?string} The pending redirect event ID.
 */
fireauth.AuthUser.prototype.getRedirectEventId = function() {
  return this.redirectEventId_ || null;
};


/**
 * Subscribes to Auth event manager to handle popup and redirect events.
 * This is an explicit operation as users could exist in temporary states. For
 * example a user change could be detected in another tab. When syncing to those
 * changes, a temporary user is retrieved from storage and then copied to
 * existing user. The temporary user should not subscribe to Auth event changes.
 */
fireauth.AuthUser.prototype.enablePopupRedirect = function() {
  // Subscribe to Auth event manager if available.
  if (this.authEventManager_ && !this.popupRedirectEnabled_) {
    this.popupRedirectEnabled_ = true;
    this.authEventManager_.subscribe(this);
  }
};


/**
 * getAccountInfo users field.
 * @const {string}
 */
fireauth.AuthUser.GET_ACCOUNT_INFO_USERS = 'users';


/**
 * getAccountInfo response user fields.
 * @enum {string}
 */
fireauth.AuthUser.GetAccountInfoField = {
  CREATED_AT: 'createdAt',
  DISPLAY_NAME: 'displayName',
  EMAIL: 'email',
  EMAIL_VERIFIED: 'emailVerified',
  LAST_LOGIN_AT: 'lastLoginAt',
  LOCAL_ID: 'localId',
  PASSWORD_HASH: 'passwordHash',
  PASSWORD_UPDATED_AT: 'passwordUpdatedAt',
  PHONE_NUMBER: 'phoneNumber',
  PHOTO_URL: 'photoUrl',
  PROVIDER_USER_INFO: 'providerUserInfo',
  TENANT_ID: 'tenantId'
};


/**
 * setAccountInfo response user fields.
 * @enum {string}
 */
fireauth.AuthUser.SetAccountInfoField = {
  DISPLAY_NAME: 'displayName',
  EMAIL: 'email',
  PHOTO_URL: 'photoUrl',
  PROVIDER_ID: 'providerId',
  PROVIDER_USER_INFO: 'providerUserInfo'
};


/**
 * getAccountInfo response provider user info fields.
 * @enum {string}
 */
fireauth.AuthUser.GetAccountInfoProviderField = {
  DISPLAY_NAME: 'displayName',
  EMAIL: 'email',
  PHOTO_URL: 'photoUrl',
  PHONE_NUMBER: 'phoneNumber',
  PROVIDER_ID: 'providerId',
  RAW_ID: 'rawId'
};


/**
 * verifyAssertion response fields.
 * @enum {string}
 */
fireauth.AuthUser.VerifyAssertionField = {
  ID_TOKEN: 'idToken',
  PROVIDER_ID: 'providerId'
};


/** @return {!fireauth.StsTokenManager} The STS token manager instance */
fireauth.AuthUser.prototype.getStsTokenManager = function() {
  return this.stsTokenManager_;
};


/**
 * Sets the user account info.
 * @param {!fireauth.AuthUser.AccountInfo} accountInfo The account information
 *     from the default provider.
 */
fireauth.AuthUser.prototype.setAccountInfo = function(accountInfo) {
  fireauth.object.setReadonlyProperties(this, {
    'uid': accountInfo['uid'],
    'displayName': accountInfo['displayName'] || null,
    'photoURL': accountInfo['photoURL'] || null,
    'email': accountInfo['email'] || null,
    'emailVerified': accountInfo['emailVerified'] || false,
    'phoneNumber': accountInfo['phoneNumber'] || null,
    'isAnonymous': accountInfo['isAnonymous'] || false,
    'tenantId': accountInfo['tenantId'] || null,
    'metadata': new fireauth.UserMetadata(
        accountInfo['createdAt'], accountInfo['lastLoginAt']),
    'providerData': []
  });
  // Sets the tenant ID on RPC handler. For requests with ID tokens, the source
  // of truth is the tenant ID in the ID token. If the request body has a
  // tenant ID (optional here), the backend will confirm it matches the
  // tenant ID in the ID token, otherwise throw an error. If no tenant ID is
  // passed in the request, it will be determined from the ID token.
  this.rpcHandler_.updateTenantId(this['tenantId']);
};


/**
 * Type specifying the parameters that can be passed to the
 * {@code fireauth.AuthUser} constructor.
 * @typedef {{
 *   uid: (?string|undefined),
 *   displayName: (?string|undefined),
 *   photoURL: (?string|undefined),
 *   email: (?string|undefined),
 *   emailVerified: ?boolean,
 *   phoneNumber: (?string|undefined),
 *   isAnonymous: ?boolean,
 *   createdAt: (?string|undefined),
 *   lastLoginAt: (?string|undefined),
<<<<<<< HEAD
 *   multiFactor: ({
 *     enrolledFactors: (?Array<!fireauth.MultiFactorInfo>|undefined)
 *   }|undefined)
=======
 *   tenantId: (?string|undefined)
>>>>>>> 4ecd58ec
 * }}
 */
fireauth.AuthUser.AccountInfo;


/**
 * The provider for all fireauth.AuthUser objects is 'firebase'.
 */
fireauth.object.setReadonlyProperty(fireauth.AuthUser.prototype, 'providerId',
    fireauth.idp.ProviderId.FIREBASE);


/**
 * Returns nothing. This can be used to consume the output of a Promise.
 * @private
 */
fireauth.AuthUser.returnNothing_ = function() {
  // Return nothing. Intentionally left empty.
};


/**
 * Ensures the user is still logged in before moving to the next promise
 * resolution.
 * @return {!goog.Promise<undefined,undefined>}
 * @private
 */
fireauth.AuthUser.prototype.checkDestroyed_ = function() {
  var self = this;
  return goog.Promise.resolve().then(function() {
    if (self.destroyed_) {
      throw new fireauth.AuthError(fireauth.authenum.Error.MODULE_DESTROYED);
    }
  });
};


/**
 * @return {!Array<!fireauth.idp.ProviderId>} The list of provider IDs.
 */
fireauth.AuthUser.prototype.getProviderIds = function() {
  return goog.array.map(this['providerData'], function(userInfo) {
    return userInfo['providerId'];
  });
};


/**
 * Adds the provided user info to list of providers' data.
 * @param {?fireauth.AuthUserInfo} providerData Provider data to store for user.
 */
fireauth.AuthUser.prototype.addProviderData = function(providerData) {
  if (!providerData) {
    return;
  }
  this.removeProviderData(providerData['providerId']);
  this['providerData'].push(providerData);
};


/**
 * @param {!fireauth.idp.ProviderId} providerId The provider ID whose
 *     data should be removed.
 */
fireauth.AuthUser.prototype.removeProviderData = function(providerId) {
  goog.array.removeAllIf(this['providerData'], function(userInfo) {
    return userInfo['providerId'] == providerId;
  });
};


/**
 * @param {string} propName The property name to modify.
 * @param {?string|boolean} value The new value to set.
 */
fireauth.AuthUser.prototype.updateProperty = function(propName, value) {
  // User ID is required.
  if (propName == 'uid' && !value) {
    return;
  }
  if (this.hasOwnProperty(propName)) {
    fireauth.object.setReadonlyProperty(this, propName, value);
  }
};


/**
 * @param {!fireauth.AuthUser} otherUser The other user to compare to.
 * @return {boolean} True if both User objects have the same user ID.
 */
fireauth.AuthUser.prototype.hasSameUserIdAs = function(otherUser) {
  var thisId = this['uid'];
  var thatId = otherUser['uid'];
  if (thisId === undefined || thisId === null || thisId === '' ||
      thatId === undefined || thatId === null || thatId === '') {
    return false;
  }
  return thisId == thatId;
};


/**
 * Copies all properties and STS token manager instance from userToCopy to
 * current user without triggering any Auth state change or token change
 * listener.
 * @param {!fireauth.AuthUser} userToCopy The updated user to overwrite current
 *     user.
 */
fireauth.AuthUser.prototype.copy = function(userToCopy) {
  var self = this;
  // Copy to self.
  if (self == userToCopy) {
    return;
  }
  fireauth.object.setReadonlyProperties(this, {
    'uid': userToCopy['uid'],
    'displayName': userToCopy['displayName'],
    'photoURL': userToCopy['photoURL'],
    'email': userToCopy['email'],
    'emailVerified': userToCopy['emailVerified'],
    'phoneNumber': userToCopy['phoneNumber'],
    'isAnonymous': userToCopy['isAnonymous'],
    'tenantId': userToCopy['tenantId'],
    'providerData': []
  });
  // This should always be available but just in case there is a conflict with
  // a user from an older version.
  if (userToCopy['metadata']) {
    fireauth.object.setReadonlyProperty(
        this,
        'metadata',
        /** @type{!fireauth.UserMetadata} */ (userToCopy['metadata']).clone());
  } else {
    // User to copy has no metadata. Align with that.
    fireauth.object.setReadonlyProperty(
        this, 'metadata', new fireauth.UserMetadata());
  }
  goog.array.forEach(userToCopy['providerData'], function(userInfo) {
    self.addProviderData(userInfo);
  });
  this.stsTokenManager_.copy(userToCopy.getStsTokenManager());
  fireauth.object.setReadonlyProperty(
      this, 'refreshToken', this.stsTokenManager_.getRefreshToken());
  // Copy multi-factor info to current user.
  // This should be backward compatible.
  // If the userToCopy is loaded from an older version, multiFactorUser
  // enrolled factors will be initialized empty and copied empty to current
  // multiFactorUser.
  this.multiFactorUser_.copy(userToCopy.multiFactorUser_);
};


/**
 * Set the Auth user redirect storage manager.
 * @param {?fireauth.storage.RedirectUserManager} redirectStorageManager The
 *     utility used to store or delete the user on redirect.
 */
fireauth.AuthUser.prototype.setRedirectStorageManager =
    function(redirectStorageManager) {
  /**
   * @private {?fireauth.storage.RedirectUserManager} The redirect user storage
   *     manager.
   */
  this.redirectStorageManager_ = redirectStorageManager;
};


/**
 * Refreshes the current user, if signed in.
 * @return {!goog.Promise<void>}
 */
fireauth.AuthUser.prototype.reload = function() {
  var self = this;
  // Register this pending promise. This will also check for user invalidation.
  return this.registerPendingPromise_(this.checkDestroyed_().then(function() {
    return self.reloadWithoutSaving_()
        .then(function() {
          return self.notifyStateChangeListeners_();
        })
        .then(fireauth.AuthUser.returnNothing_);
  }));
};


/**
 * Refreshes the current user, if signed in.
 * @return {!goog.Promise<string>} Promise that resolves with the idToken.
 * @private
 */
fireauth.AuthUser.prototype.reloadWithoutSaving_ = function() {
  var self = this;
  // ID token is required to refresh the user's data.
  // If this is called after invalidation, getToken will throw the cached error.
  return this.getIdToken().then(function(idToken) {
    var isAnonymous = self['isAnonymous'];
    return self.setUserAccountInfoFromToken_(idToken)
        .then(function(user) {
          if (!isAnonymous) {
            // Preserves the not anonymous status of the stored user,
            // even if no more credentials (federated or email/password)
            // linked to the user.
            self.updateProperty('isAnonymous', false);
          }
          return idToken;
        });
  });
};


/**
 * This operation resolves with the Firebase ID token result which contains
 * the entire payload claims.
 * @param {boolean=} opt_forceRefresh Whether to force refresh token exchange.
 * @return {!goog.Promise<!fireauth.IdTokenResult>} A Promise that resolves with
 *     the ID token result.
 */
fireauth.AuthUser.prototype.getIdTokenResult = function(opt_forceRefresh) {
  return this.getIdToken(opt_forceRefresh).then(function(idToken) {
    return new fireauth.IdTokenResult(idToken);
  });
};


/**
 * This operation resolves with the Firebase ID token.
 * @param {boolean=} opt_forceRefresh Whether to force refresh token exchange.
 * @return {!goog.Promise<string>} A Promise that resolves with the ID token.
 */
fireauth.AuthUser.prototype.getIdToken = function(opt_forceRefresh) {
  var self = this;
  // Register this pending promise. This will also check for user invalidation.
  return this.registerPendingPromise_(this.checkDestroyed_().then(function() {
    return self.stsTokenManager_.getToken(opt_forceRefresh);
  }).then(function(response) {
    if (!response) {
      // If the user exists, the token manager should be initialized.
      throw new fireauth.AuthError(fireauth.authenum.Error.INTERNAL_ERROR);
    }
    // Only if the access token is refreshed, notify Auth listeners.
    if (response['accessToken'] != self.lastAccessToken_) {
      self.setLastAccessToken_(response['accessToken']);
      // Auth state change, notify listeners.
      self.notifyAuthListeners_();
    }
    self.updateProperty('refreshToken', response['refreshToken']);
    return response['accessToken'];
  }));
};


/**
 * Checks if the error corresponds to a user invalidation action.
 * @param {*} error The error returned by a user operation.
 * @return {boolean} Whether the user is invalidated based on the error
 *     provided.
 * @private
 */
fireauth.AuthUser.isUserInvalidated_ = function(error) {
  return !!(error &&
      (error.code == 'auth/user-disabled' ||
       error.code == 'auth/user-token-expired'));
};


/**
 * Updates the current tokens using a server response, if new tokens are
 * present and are different from the current ones, and notify the Auth
 * listeners.
 * @param {!Object} response The response from the server.
 */
fireauth.AuthUser.prototype.updateTokensIfPresent = function(response) {
  if (response[fireauth.RpcHandler.AuthServerField.ID_TOKEN] &&
      this.lastAccessToken_ != response[
          fireauth.RpcHandler.AuthServerField.ID_TOKEN]) {
    this.stsTokenManager_.parseServerResponse(response);
    this.notifyAuthListeners_();
    this.setLastAccessToken_(response[
        fireauth.RpcHandler.AuthServerField.ID_TOKEN]);
    // Update refresh token property.
    this.updateProperty(
        'refreshToken', this.stsTokenManager_.getRefreshToken());
  }
};


/**
 * Called internally on Auth (access token) changes to notify listeners.
 * @private
 */
fireauth.AuthUser.prototype.notifyAuthListeners_ = function() {
  this.dispatchEvent(
      new fireauth.UserEvent(fireauth.UserEventType.TOKEN_CHANGED));
};


/**
 * Called internally on user deletion to notify listeners.
 * @private
 */
fireauth.AuthUser.prototype.notifyUserDeletedListeners_ = function() {
  this.dispatchEvent(
      new fireauth.UserEvent(fireauth.UserEventType.USER_DELETED));
};


/**
 * Called internally on user session invalidation to notify listeners.
 * @private
 */
fireauth.AuthUser.prototype.notifyUserInvalidatedListeners_ = function() {
  this.dispatchEvent(
      new fireauth.UserEvent(fireauth.UserEventType.USER_INVALIDATED));
};


/**
 * Queries the backend using the provided ID token for all linked accounts to
 * build the Firebase user object.
 * @param {string} idToken The ID token string.
 * @return {!goog.Promise<undefined>}
 * @private
 */
fireauth.AuthUser.prototype.setUserAccountInfoFromToken_ = function(idToken) {
  return this.rpcHandler_.getAccountInfoByIdToken(idToken)
      .then(goog.bind(this.parseAccountInfo_, this));
};


/**
 * Parses the response from the getAccountInfo endpoint.
 * @param {!Object} resp The backend response.
 * @private
 */
fireauth.AuthUser.prototype.parseAccountInfo_ = function(resp) {
  var users = resp[fireauth.AuthUser.GET_ACCOUNT_INFO_USERS];
  if (!users || !users.length) {
    throw new fireauth.AuthError(fireauth.authenum.Error.INTERNAL_ERROR);
  }
  var user = users[0];
  var accountInfo = /** @type {!fireauth.AuthUser.AccountInfo} */ ({
    'uid': /** @type {string} */ (
        user[fireauth.AuthUser.GetAccountInfoField.LOCAL_ID]),
    'displayName': /** @type {?string|undefined} */ (
        user[fireauth.AuthUser.GetAccountInfoField.DISPLAY_NAME]),
    'photoURL': /** @type {?string|undefined} */ (
        user[fireauth.AuthUser.GetAccountInfoField.PHOTO_URL]),
    'email': /** @type {?string|undefined} */ (
        user[fireauth.AuthUser.GetAccountInfoField.EMAIL]),
    'emailVerified':
        !!user[fireauth.AuthUser.GetAccountInfoField.EMAIL_VERIFIED],
    'phoneNumber': /** @type {?string|undefined} */ (
        user[fireauth.AuthUser.GetAccountInfoField.PHONE_NUMBER]),
    'lastLoginAt': /** @type {?string|undefined} */ (
        user[fireauth.AuthUser.GetAccountInfoField.LAST_LOGIN_AT]),
    'createdAt': /** @type {?string|undefined} */ (
        user[fireauth.AuthUser.GetAccountInfoField.CREATED_AT]),
    'tenantId': /** @type {?string|undefined} */ (
        user[fireauth.AuthUser.GetAccountInfoField.TENANT_ID])
  });
  this.setAccountInfo(accountInfo);
  var linkedAccounts = this.extractLinkedAccounts_(user);
  for (var i = 0; i < linkedAccounts.length; i++) {
    this.addProviderData(linkedAccounts[i]);
  }
  // Sets the isAnonymous flag based on email, passwordHash and providerData.
  var isAnonymous = !(this['email'] &&
      user[fireauth.AuthUser.GetAccountInfoField.PASSWORD_HASH]) &&
      !(this['providerData'] && this['providerData'].length);
  this.updateProperty('isAnonymous', isAnonymous);
  // Notify external listeners of the reload.
  this.dispatchEvent(new fireauth.UserEvent(
      fireauth.UserEventType.USER_RELOADED,
      {userServerResponse: user}));
};


/**
 * Extracts the linked accounts from getAccountInfo response and returns an
 * array of corresponding provider data.
 * @param {!Object} resp The response object.
 * @return {!Array<!fireauth.AuthUserInfo>} The linked accounts.
 * @private
 */
fireauth.AuthUser.prototype.extractLinkedAccounts_ = function(resp) {
  var providerInfo =
      resp[fireauth.AuthUser.GetAccountInfoField.PROVIDER_USER_INFO];
  if (!providerInfo || !providerInfo.length) {
    return [];
  }

  return goog.array.map(providerInfo, function(info) {
    return new fireauth.AuthUserInfo(
        info[fireauth.AuthUser.GetAccountInfoProviderField.RAW_ID],
        info[fireauth.AuthUser.GetAccountInfoProviderField.PROVIDER_ID],
        info[fireauth.AuthUser.GetAccountInfoProviderField.EMAIL],
        info[fireauth.AuthUser.GetAccountInfoProviderField.DISPLAY_NAME],
        info[fireauth.AuthUser.GetAccountInfoProviderField.PHOTO_URL],
        info[fireauth.AuthUser.GetAccountInfoProviderField.PHONE_NUMBER]);
  });
};


/**
 * Reauthenticates a user using a fresh credential, to be used before operations
 * such as updatePassword that require tokens from recent login attempts. It
 * also returns any additional user info data or credentials returned form the
 * backend. It has been deprecated in favor of reauthenticateWithCredential.
 * @param {!fireauth.AuthCredential} credential
 * @return {!goog.Promise<!fireauth.AuthEventManager.Result>}
 */
fireauth.AuthUser.prototype.reauthenticateAndRetrieveDataWithCredential =
    function(credential) {
  fireauth.deprecation.log(
      fireauth.deprecation.Deprecations.REAUTH_WITH_CREDENTIAL);
  return this.reauthenticateWithCredential(credential);
};


/**
 * Reauthenticates a user using a fresh credential, to be used before operations
 * such as updatePassword that require tokens from recent login attempts. It
 * also returns any additional user info data or credentials returned form the
 * backend.
 * @param {!fireauth.AuthCredential} credential
 * @return {!goog.Promise<!fireauth.AuthEventManager.Result>}
 */
fireauth.AuthUser.prototype.reauthenticateWithCredential =
    function(credential) {
  var self = this;
  var userCredential = null;
  // Register this pending promise but bypass user invalidation check.
  return this.registerPendingPromise_(
      // Match ID token from credential with the current user UID.
      credential.matchIdTokenWithUid(this.rpcHandler_, this['uid'])
      .then(function(response) {
        // If the credential is valid and matches the current user ID, then
        // update the tokens accordingly.
        self.updateTokensIfPresent(response);
        // Get user credential.
        userCredential = self.getUserCredential_(
            response, fireauth.constants.OperationType.REAUTHENTICATE);
        // This could potentially validate an invalidated user. This happens in
        // the case a password reset was applied. The refresh token is expired.
        // Reauthentication should revalidate the user.
        // User would remain non current if already signed out, but should be
        // enabled again.
        self.userInvalidatedError_ = null;
        return self.reload();
      }).then(function() {
        // Return user credential after reauthenticated user is reloaded.
        return userCredential;
      }),
      // Skip invalidation check as reauthentication could revalidate a user.
      true);
};


/**
 * Reloads the user and then checks if a provider is already linked. If so,
 * this returns a Promise that rejects. Note that state change listeners are not
 * notified on success, so that operations using this can make changes and then
 * do one final listener notification.
 * @param {string} providerId
 * @return {!goog.Promise<void>}
 * @private
 */
fireauth.AuthUser.prototype.checkIfAlreadyLinked_ =
    function(providerId) {
  var self = this;
  // Reload first in case the user was updated elsewhere.
  return this.reloadWithoutSaving_()
      .then(function() {
        if (goog.array.contains(self.getProviderIds(), providerId)) {
          return self.notifyStateChangeListeners_()
              .then(function() {
                  throw new fireauth.AuthError(
                      fireauth.authenum.Error.PROVIDER_ALREADY_LINKED);
              });
        }
      });
};


/**
 * Links a provider to the current user and returns any additional user info
 * data or credentials returned form the backend. It has been deprecated in
 * favor of linkWithCredential.
 * @param {!fireauth.AuthCredential} credential The credential from the Auth
 *     provider.
 * @return {!goog.Promise<!fireauth.AuthEventManager.Result>}
 */
fireauth.AuthUser.prototype.linkAndRetrieveDataWithCredential =
    function(credential) {
  fireauth.deprecation.log(
      fireauth.deprecation.Deprecations.LINK_WITH_CREDENTIAL);
  return this.linkWithCredential(credential);
};


/**
 * Links a provider to the current user and returns any additional user info
 * data or credentials returned form the backend.
 * @param {!fireauth.AuthCredential} credential The credential from the Auth
 *     provider.
 * @return {!goog.Promise<!fireauth.AuthEventManager.Result>}
 */
fireauth.AuthUser.prototype.linkWithCredential = function(credential) {
  var self = this;
  var userCredential = null;
  // Register this pending promise. This will also check for user invalidation.
  return this.registerPendingPromise_(
      this.checkIfAlreadyLinked_(credential['providerId'])
      .then(function() {
        return self.getIdToken();
      })
      .then(function(idToken) {
        return credential.linkToIdToken(self.rpcHandler_, idToken);
      })
      .then(function(response) {
        // Get user credential.
        userCredential = self.getUserCredential_(
            response, fireauth.constants.OperationType.LINK);
        // Finalize linking.
        return self.finalizeLinking_(response);
      })
      .then(function(user) {
        // Return user credential after finalizing linking.
        return userCredential;
      })
  );
};


/**
 * Links a phone number using the App verifier instance and returns a
 * promise that resolves with the confirmation result which on confirmation
 * will resolve with the UserCredential object.
 * @param {string} phoneNumber The phone number to authenticate with.
 * @param {!firebase.auth.ApplicationVerifier} appVerifier The application
 *     verifier.
 * @return {!goog.Promise<!fireauth.ConfirmationResult>}
 */
fireauth.AuthUser.prototype.linkWithPhoneNumber =
    function(phoneNumber, appVerifier) {
  var self = this;
  return /** @type {!goog.Promise<!fireauth.ConfirmationResult>} */ (
      this.registerPendingPromise_(
          // Check if linked already. If so, throw an error.
          // This is redundant but is needed to prevent the need to send the
          // SMS (worth the cost).
          this.checkIfAlreadyLinked_(fireauth.idp.ProviderId.PHONE)
              .then(function() {
                return fireauth.ConfirmationResult.initialize(
                    self.getAuth_(),
                    phoneNumber,
                    appVerifier,
                    // This will check again if the credential is linked.
                    goog.bind(self.linkWithCredential, self));
              })));
};


/**
 * Reauthenticates a user with a phone number using the App verifier instance
 * and returns a promise that resolves with the confirmation result which on
 * confirmation will resolve with the UserCredential object.
 * @param {string} phoneNumber The phone number to authenticate with.
 * @param {!firebase.auth.ApplicationVerifier} appVerifier The application
 *     verifier.
 * @return {!goog.Promise<!fireauth.ConfirmationResult>}
 */
fireauth.AuthUser.prototype.reauthenticateWithPhoneNumber =
    function(phoneNumber, appVerifier) {
  var self = this;
  return /** @type {!goog.Promise<!fireauth.ConfirmationResult>} */ (
      this.registerPendingPromise_(
          // Wrap this operation in a Promise since self.getAuth_() may throw an
          // error synchronously.
          goog.Promise.resolve().then(function() {
            return fireauth.ConfirmationResult.initialize(
                // Get corresponding Auth instance.
                self.getAuth_(),
                phoneNumber,
                appVerifier,
                goog.bind(self.reauthenticateWithCredential,
                    self));
          }),
          // Skip invalidation check as reauthentication could revalidate a
          // user.
          true));
};


/**
 * Converts an ID token response (eg. verifyAssertion) to a UserCredential
 * object.
 * @param {!Object} idTokenResponse The ID token response.
 * @param {!fireauth.constants.OperationType} operationType The operation type
 *     to set in the user credential.
 * @return {!fireauth.AuthEventManager.Result} The UserCredential object
 *     constructed from the response.
 * @private
 */
fireauth.AuthUser.prototype.getUserCredential_ =
    function(idTokenResponse, operationType) {
  // Get credential if available in the response.
  var credential = fireauth.AuthProvider.getCredentialFromResponse(
      idTokenResponse);
  // Get additional user info data if available in the response.
  var additionalUserInfo = fireauth.AdditionalUserInfo.fromPlainObject(
      idTokenResponse);
  // Return the readonly copy of the user credential object.
  return fireauth.object.makeReadonlyCopy({
    // Return the current user reference.
    'user': this,
    // Return any credential passed from the backend.
    'credential': credential,
    // Return any additional IdP data passed from the backend.
    'additionalUserInfo': additionalUserInfo,
    // Return the operation type in the user credential object.
    'operationType': operationType
  });
};


/**
 * Finalizes a linking flow, updating idToken and user's data using the
 * RPC linking response.
 * @param {!Object} response The RPC linking response.
 * @return {!goog.Promise<!fireauth.AuthUser>}
 * @private
 */
fireauth.AuthUser.prototype.finalizeLinking_ = function(response) {
  // The response may contain a new access token,
  // so we should update them just like a new sign in.
  this.updateTokensIfPresent(response);
  // This will take care of saving the updated state.
  var self = this;
  return this.reload().then(function() {
    return self;
  });
};


/**
 * Updates the user's email.
 * @param {string} newEmail The new email.
 * @return {!goog.Promise<void>}
 */
fireauth.AuthUser.prototype.updateEmail = function(newEmail) {
  var self = this;
  // Register this pending promise. This will also check for user invalidation.
  return this.registerPendingPromise_(this.getIdToken()
      .then(function(idToken) {
        return self.rpcHandler_.updateEmail(idToken, newEmail);
      })
      .then(function(response) {
        // Calls to SetAccountInfo may invalidate old tokens.
        self.updateTokensIfPresent(response);
        // Reloads the user to update emailVerified.
        return self.reload();
      }));
};


/**
 * Updates the user's phone number.
 * @param {!fireauth.PhoneAuthCredential} phoneCredential
 * @return {!goog.Promise<void>}
 */
fireauth.AuthUser.prototype.updatePhoneNumber = function(phoneCredential) {
  var self = this;
  return this.registerPendingPromise_(this.getIdToken()
      .then(function(idToken) {
        // The backend always overwrites the existing phone number during a
        // link operation.
        return phoneCredential.linkToIdToken(self.rpcHandler_, idToken);
      })
      .then(function(response) {
        self.updateTokensIfPresent(response);
        return self.reload();
      }));
};


/**
 * Updates the user's password.
 * @param {string} newPassword The new password.
 * @return {!goog.Promise<void>}
 */
fireauth.AuthUser.prototype.updatePassword = function(newPassword) {
  var self = this;
  // Register this pending promise. This will also check for user invalidation.
  return this.registerPendingPromise_(
      this.getIdToken()
      .then(function(idToken) {
        return self.rpcHandler_.updatePassword(idToken, newPassword);
      })
      .then(function(response) {
        self.updateTokensIfPresent(response);
        // Reloads the user in case email has also been updated and the user
        // was anonymous.
        return self.reload();
      }));
};


/**
 * Updates the user's profile data.
 * @param {!Object} profile The profile data to update.
 * @return {!goog.Promise<undefined>}
 */
fireauth.AuthUser.prototype.updateProfile = function(profile) {
  if (profile['displayName'] === undefined &&
      profile['photoURL'] === undefined) {
    // No change, directly return.
    return this.checkDestroyed_();
  }
  var self = this;
  // Register this pending promise. This will also check for user invalidation.
  return this.registerPendingPromise_(
      this.getIdToken().then(function(idToken) {
        // Translate the request into one that the backend accepts.
        var profileRequest = {
          'displayName': profile['displayName'],
          'photoUrl': profile['photoURL']
        };
        return self.rpcHandler_.updateProfile(idToken, profileRequest);
      })
      .then(function(response) {
        // Calls to SetAccountInfo may invalidate old tokens.
        self.updateTokensIfPresent(response);
        // Update properties.
        self.updateProperty('displayName',
            response[fireauth.AuthUser.SetAccountInfoField.DISPLAY_NAME] ||
            null);
        self.updateProperty('photoURL',
            response[fireauth.AuthUser.SetAccountInfoField.PHOTO_URL] || null);
        goog.array.forEach(self['providerData'], function(userInfo) {
          // Check if password provider is linked.
          if (userInfo['providerId'] === fireauth.idp.ProviderId.PASSWORD) {
            // If so, update both fields in that provider.
            fireauth.object.setReadonlyProperty(
                userInfo, 'displayName', self['displayName']);
            fireauth.object.setReadonlyProperty(
                userInfo, 'photoURL', self['photoURL']);
          }
        });
        // Notify changes and resolve.
        return self.notifyStateChangeListeners_();
      })
      .then(fireauth.AuthUser.returnNothing_));
};


/**
 * Unlinks a provider from an account.
 * @param {!fireauth.idp.ProviderId} providerId The ID of the provider to
 *     unlink.
 * @return {!goog.Promise<!fireauth.AuthUser>}
 */
fireauth.AuthUser.prototype.unlink = function(providerId) {
  var self = this;
  // Make sure we have updated user providers to avoid removing a linked
  // provider that hasn't been updated in current copy of user.
  // Register this pending promise. This will also check for user invalidation.
  return this.registerPendingPromise_(
      this.reloadWithoutSaving_()
      .then(function(idToken) {
        // Provider already unlinked.
        if (!goog.array.contains(self.getProviderIds(), providerId)) {
          return self.notifyStateChangeListeners_()
              .then(function() {
                throw new fireauth.AuthError(
                    fireauth.authenum.Error.NO_SUCH_PROVIDER);
              });
        }
        // We delete the providerId given.
        return self.rpcHandler_
            .deleteLinkedAccounts(idToken, [providerId])
            .then(function(resp) {
              // Construct the set of provider IDs returned by server.
              var remainingProviderIds = {};
              var userInfo = resp[fireauth.AuthUser.SetAccountInfoField.
                  PROVIDER_USER_INFO] || [];
              goog.array.forEach(userInfo, function(obj) {
                remainingProviderIds[
                    obj[fireauth.AuthUser.SetAccountInfoField.PROVIDER_ID]] =
                    true;
              });

              // Remove all provider data objects where the provider ID no
              // longer exists in this user.
              goog.array.forEach(self.getProviderIds(), function(pId) {
                if (!remainingProviderIds[pId]) {
                  // This provider no longer linked, remove it from user.
                  self.removeProviderData(pId);
                }
              });

              // Remove the phone number if the phone provider was unlinked.
              if (!remainingProviderIds[fireauth.PhoneAuthProvider[
                      'PROVIDER_ID']]) {
                fireauth.object.setReadonlyProperty(self, 'phoneNumber', null);
              }

              return self.notifyStateChangeListeners_();
            });
      }));
};


/**
 * Deletes the user, triggering an Auth token change if successful.
 * @return {!goog.Promise<void>}
 */
fireauth.AuthUser.prototype.delete = function() {
  // Notice the way of declaring the method, it's to avoid a weird bug on IE8.
  var self = this;
  // Register this pending promise. This will also check for user invalidation.
  return this.registerPendingPromise_(
      this.getIdToken()
      .then(function(idToken) {
        return self.rpcHandler_.deleteAccount(idToken);
      })
      .then(function() {
        self.notifyUserDeletedListeners_();
      }))
      .then(function() {
        // Destroying after the registered promise is handled ensures it won't
        // be canceled.
        self.destroy();
      });
};


/**
 * Tells the Auth event manager if this user is the owner of a detected Auth
 * event. A user can handle linkWithPopup and linkWithRedirect operations.
 * In addition, the event ID should match the user's event IDs.
 * @param {!fireauth.AuthEvent.Type} mode The Auth operation mode (popup,
 *     redirect).
 * @param {?string=} opt_eventId The event ID.
 * @return {boolean} Whether the Auth event handler can handler the provided
 *     event.
 * @override
 */
fireauth.AuthUser.prototype.canHandleAuthEvent = function(mode, opt_eventId) {
  if (mode == fireauth.AuthEvent.Type.LINK_VIA_POPUP &&
      this.getPopupEventId() == opt_eventId &&
      this.pendingPopupResolvePromise_) {
    // The link via popup event's ID matches the user's popup event ID which
    // makes this user the owner of this event.
    return true;
  } else if (mode == fireauth.AuthEvent.Type.REAUTH_VIA_POPUP &&
      this.getPopupEventId() == opt_eventId &&
      this.pendingPopupResolvePromise_) {
    // The reauth via popup event's ID matches the user's popup event ID which
    // makes this user the owner of this event.
    return true;
  } else if (mode == fireauth.AuthEvent.Type.LINK_VIA_REDIRECT &&
             this.getRedirectEventId() == opt_eventId) {
    // The link via redirect event's ID matches the user's redirect event ID
    // which makes this user the owner of this event.
    return true;
  } else if (mode == fireauth.AuthEvent.Type.REAUTH_VIA_REDIRECT &&
             this.getRedirectEventId() == opt_eventId) {
    // The reauth via redirect event's ID matches the user's redirect event ID
    // which makes this user the owner of this event.
    return true;
  }
  return false;
};


/**
 * Completes the pending popup operation. If error is not null, rejects with the
 * error. Otherwise, it resolves with the popup redirect result.
 * @param {!fireauth.AuthEvent.Type} mode The Auth operation mode (popup,
 *     redirect).
 * @param {?fireauth.AuthEventManager.Result} popupRedirectResult The result
 *     to resolve with when no error supplied.
 * @param {?fireauth.AuthError} error When supplied, the promise will reject.
 * @param {?string=} opt_eventId The event ID.
 * @override
 */
fireauth.AuthUser.prototype.resolvePendingPopupEvent =
    function(mode, popupRedirectResult, error, opt_eventId) {
  // Only handles popup events with event IDs that match a pending popup ID.
  if ((mode != fireauth.AuthEvent.Type.LINK_VIA_POPUP &&
       mode != fireauth.AuthEvent.Type.REAUTH_VIA_POPUP) ||
      opt_eventId != this.getPopupEventId()) {
    return;
  }
  if (error && this.pendingPopupRejectPromise_) {
    // Reject with error for supplied mode.
    this.pendingPopupRejectPromise_(error);
  } else if (popupRedirectResult &&
             !error &&
             this.pendingPopupResolvePromise_) {
    // Resolve with result for supplied mode.
    this.pendingPopupResolvePromise_(popupRedirectResult);
  }
  // Now that event is resolved, delete timeout promise.
  if (this.popupTimeoutPromise_) {
    this.popupTimeoutPromise_.cancel();
    this.popupTimeoutPromise_ = null;
  }
  // Delete pending promises.
  delete this.pendingPopupResolvePromise_;
  delete this.pendingPopupRejectPromise_;
};


/**
 * Returns the handler's appropriate popup and redirect sign in operation
 * finisher. Can handle link or reauth events that match existing event IDs.
 * @param {!fireauth.AuthEvent.Type} mode The Auth operation mode (popup,
 *     redirect).
 * @param {?string=} opt_eventId The optional event ID.
 * @return {?function(string, string, ?string,
 *     ?string=):!goog.Promise<!fireauth.AuthEventManager.Result>}
 * @override
 */
fireauth.AuthUser.prototype.getAuthEventHandlerFinisher =
    function(mode, opt_eventId) {
  if (mode == fireauth.AuthEvent.Type.LINK_VIA_POPUP &&
      opt_eventId == this.getPopupEventId()) {
    // Link with popup ID matches popup event ID.
    return goog.bind(this.finishPopupAndRedirectLink, this);
  } else if (mode == fireauth.AuthEvent.Type.REAUTH_VIA_POPUP &&
      opt_eventId == this.getPopupEventId()) {
    // Reauth with popup ID matches popup event ID.
    return goog.bind(this.finishPopupAndRedirectReauth, this);
  } else if (mode == fireauth.AuthEvent.Type.LINK_VIA_REDIRECT &&
             this.getRedirectEventId() == opt_eventId) {
    // Link with redirect ID matches redirect event ID.
    return goog.bind(this.finishPopupAndRedirectLink, this);
  } else if (mode == fireauth.AuthEvent.Type.REAUTH_VIA_REDIRECT &&
             this.getRedirectEventId() == opt_eventId) {
    // Reauth with redirect ID matches redirect event ID.
    return goog.bind(this.finishPopupAndRedirectReauth, this);
  }
  return null;
};


/**
 * @return {string} The generated event ID used to identify a popup or redirect
 *     event.
 * @private
 */
fireauth.AuthUser.prototype.generateEventId_ = function() {
  return fireauth.util.generateEventId(this['uid'] + ':::');
};


/**
 * Links to Auth provider via popup.
 * @param {!fireauth.AuthProvider} provider The Auth provider to sign in with.
 * @return {!goog.Promise<!fireauth.AuthEventManager.Result>}
 */
fireauth.AuthUser.prototype.linkWithPopup = function(provider) {
  var self = this;
  // Additional check to return to fail when the provider is already linked.
  var additionalCheck = function() {
    return self.checkIfAlreadyLinked_(provider['providerId'])
        .then(function() {
          // Notify state listeners after the check as it will update the user
          // state.
          return self.notifyStateChangeListeners_();
        });
  };
  return this.runOperationWithPopup_(
      fireauth.AuthEvent.Type.LINK_VIA_POPUP, provider, additionalCheck, false);
};


/**
 * Reauthenticate to Auth provider via popup.
 * @param {!fireauth.AuthProvider} provider The Auth provider to sign in with.
 * @return {!goog.Promise<!fireauth.AuthEventManager.Result>}
 */
fireauth.AuthUser.prototype.reauthenticateWithPopup = function(provider) {
  // No additional check needed before running this operation.
  var additionalCheck = function() {
    return goog.Promise.resolve();
  };
  return this.runOperationWithPopup_(
      fireauth.AuthEvent.Type.REAUTH_VIA_POPUP,
      provider,
      additionalCheck,
      // Do not update token and skip session invalidation check.
      true);
};


/**
 * Runs a specific OAuth operation using the Auth provider via popup.
 * @param {!fireauth.AuthEvent.Type} mode The mode of operation (link or
 *     reauth).
 * @param {!fireauth.AuthProvider} provider The Auth provider to sign in with.
 * @param {function():!goog.Promise} additionalCheck The additional check to
 *     run before proceeding with the popup processing.
 * @param {boolean} isReauthOperation whether this is a reauth operation or not.
 * @return {!goog.Promise<!fireauth.AuthEventManager.Result>}
 * @private
 */
fireauth.AuthUser.prototype.runOperationWithPopup_ =
    function(mode, provider, additionalCheck, isReauthOperation) {
  // Check if popup and redirect are supported in this environment.
  if (!fireauth.util.isPopupRedirectSupported()) {
    return goog.Promise.reject(new fireauth.AuthError(
        fireauth.authenum.Error.OPERATION_NOT_SUPPORTED));
  }
  // Quickly throw user invalidation error if already invalidated.
  if (this.userInvalidatedError_ &&
      // Skip invalidation check as reauthentication could revalidate a user.
      !isReauthOperation) {
    return goog.Promise.reject(this.userInvalidatedError_);
  }
  var self = this;
  // Popup the window immediately to make sure the browser associates the
  // popup with the click that triggered it.

  // Get provider settings.
  var settings = fireauth.idp.getIdpSettings(provider['providerId']);
  // There could multiple users at the same time and multiple users could have
  // the same UID. So try to ensure event ID uniqueness.
  var eventId = this.generateEventId_();
  // If incapable of redirecting popup from opener, popup destination URL
  // directly. This could also happen in a sandboxed iframe.
  var oauthHelperWidgetUrl = null;
  if ((!fireauth.util.runsInBackground() || fireauth.util.isIframe()) &&
      this.authDomain_ &&
      provider['isOAuthProvider']) {
    oauthHelperWidgetUrl =
        fireauth.iframeclient.IfcHandler.getOAuthHelperWidgetUrl(
            this.authDomain_,
            this.apiKey_,
            this.appName_,
            mode,
            provider,
            null,
            eventId,
            firebase.SDK_VERSION || null,
            null,
            null,
            this['tenantId']);
  }
  // The popup must have a name, otherwise when successive popups are triggered
  // they will all render in the same instance and none will succeed since the
  // popup cancel of first window will close the shared popup window instance.
  var popupWin =
      fireauth.util.popup(
          oauthHelperWidgetUrl,
          fireauth.util.generateRandomString(),
          settings && settings.popupWidth,
          settings && settings.popupHeight);
  var p = additionalCheck().then(function() {
    // Auth event manager must be available for account linking or
    // reauthentication to be possible.
    self.getAuthEventManager();
    if (!isReauthOperation) {
      // Some operations like reauthenticate do not require this.
      return self.getIdToken().then(function(idToken) {});
    }
  }).then(function() {
    // Process popup request.
    return self.authEventManager_.processPopup(
        popupWin, mode, provider, eventId, !!oauthHelperWidgetUrl,
        self['tenantId']);
  }).then(function() {
    return new goog.Promise(function(resolve, reject) {
      // Expire other pending promises if still available.
      self.resolvePendingPopupEvent(
          mode,
          null,
          new fireauth.AuthError(fireauth.authenum.Error.EXPIRED_POPUP_REQUEST),
          // Existing popup event ID.
          self.getPopupEventId());
      // Save current pending promises.
      self.pendingPopupResolvePromise_ = resolve;
      self.pendingPopupRejectPromise_ = reject;
      // Overwrite popup event ID with new one.
      self.setPopupEventId(eventId);
      // Keep track of timeout promise to cancel it on promise resolution before
      // it times out.
      self.popupTimeoutPromise_ =
          self.authEventManager_.startPopupTimeout(
              self, mode, /** @type {!Window} */ (popupWin), eventId);
    });
  }).then(function(result) {
    // On resolution, close popup if still opened and pass result through.
    if (popupWin) {
      fireauth.util.closeWindow(popupWin);
    }
    if (result) {
      return fireauth.object.makeReadonlyCopy(result);
    }
    return null;
  }).thenCatch(function(error) {
    if (popupWin) {
      fireauth.util.closeWindow(popupWin);
    }
    throw error;
  });
  // Register this pending promise. This will also check for user invalidation.
  return /** @type {!goog.Promise<!fireauth.AuthEventManager.Result>} */ (
      this.registerPendingPromise_(
          p,
          // Skip invalidation check as reauthentication could revalidate a
          // user.
          isReauthOperation));
};


/**
 * Links to Auth provider via redirect.
 * @param {!fireauth.AuthProvider} provider The Auth provider to sign in with.
 * @return {!goog.Promise<void>}
 */
fireauth.AuthUser.prototype.linkWithRedirect = function(provider) {
  var mode = fireauth.AuthEvent.Type.LINK_VIA_REDIRECT;
  var self = this;
  // Additional check to return to fail when the provider is already linked.
  var additionalCheck = function() {
    return self.checkIfAlreadyLinked_(provider['providerId']);
  };
  return this.runOperationWithRedirect_(mode, provider, additionalCheck, false);
};


/**
 * Reauthenticates to Auth provider via redirect.
 * @param {!fireauth.AuthProvider} provider The Auth provider to sign in with.
 * @return {!goog.Promise<void>}
 */
fireauth.AuthUser.prototype.reauthenticateWithRedirect = function(provider) {
  // No additional check needed.
  var additionalCheck = function() {
    return goog.Promise.resolve();
  };
  return this.runOperationWithRedirect_(
      fireauth.AuthEvent.Type.REAUTH_VIA_REDIRECT,
      provider,
      additionalCheck,
      // Do not update token and skip session invalidation check.
      true);
};



/**
 * Runs a specific OAuth operation using the Auth provider via redirect.
 * @param {!fireauth.AuthEvent.Type} mode The mode of operation (link or
 *     reauth).
 * @param {!fireauth.AuthProvider} provider The Auth provider to sign in with.
 * @param {function():!goog.Promise} additionalCheck The additional check to
 *     run before proceeding with the redirect processing.
 * @param {boolean} isReauthOperation whether this is a reauth operation or not.
 * @return {!goog.Promise<void>}
 * @private
 */
fireauth.AuthUser.prototype.runOperationWithRedirect_ =
    function(mode, provider, additionalCheck, isReauthOperation) {
  // Check if popup and redirect are supported in this environment.
  if (!fireauth.util.isPopupRedirectSupported()) {
    return goog.Promise.reject(new fireauth.AuthError(
        fireauth.authenum.Error.OPERATION_NOT_SUPPORTED));
  }
  // Quickly throw user invalidation error if already invalidated.
  if (this.userInvalidatedError_ &&
      // Skip invalidation check as reauthentication could revalidate a user.
      !isReauthOperation) {
    return goog.Promise.reject(this.userInvalidatedError_);
  }
  var self = this;
  var errorThrown = null;
  // There could multiple users at the same time and multiple users could have
  // the same UID. So try to ensure event ID uniqueness.
  var eventId = this.generateEventId_();
  var p = additionalCheck().then(function() {
    // Auth event manager must be available for account linking or
    // reauthentication to be possible.
    self.getAuthEventManager();
    if (!isReauthOperation) {
      // Some operations like reauthenticate do not require this.
      return self.getIdToken().then(function(idToken) {});
    }
  }).then(function() {
    // Process redirect operation.
    self.setRedirectEventId(eventId);
    // Before redirecting save the event ID.
    // It is important that the user redirect event ID is updated in storage
    // before redirecting.
    return self.notifyStateChangeListeners_();
  }).then(function(user) {
    if (self.redirectStorageManager_) {
      // Save the user before redirecting in case it is not current so that it
      // can be retrieved after reloading for linking or reauthentication to
      // succeed.
      return self.redirectStorageManager_.setRedirectUser(self);
    }
    return user;
  }).then(function(user) {
    // Complete the redirect operation.
    return self.authEventManager_.processRedirect(
        mode, provider, eventId, self['tenantId']);
  }).thenCatch(function(error) {
    // Catch error if any is generated.
    errorThrown = error;
    if (self.redirectStorageManager_) {
      // If an error is detected, delete the redirected user from storage.
      return self.redirectStorageManager_.removeRedirectUser();
    }
    // No storage manager, just throw error.
    throw errorThrown;
  }).then(function() {
    // Rethrow the error.
    if (errorThrown) {
      throw errorThrown;
    }
  });
  // Register this pending promise. This will also check for user invalidation.
  return /** @type {!goog.Promise<void>} */ (this.registerPendingPromise_(
      p,
      // Skip invalidation check as reauthentication could revalidate a user.
      isReauthOperation));
};


/**
 * @return {!fireauth.AuthEventManager} The user's Auth event manager.
 */
fireauth.AuthUser.prototype.getAuthEventManager = function() {
  // Either return the manager instance if available, otherwise throw an error.
  if (this.authEventManager_ && this.popupRedirectEnabled_) {
    return this.authEventManager_;
  } else if (this.authEventManager_ && !this.popupRedirectEnabled_) {
    // This should not happen as Auth will enable a user after it is created.
    throw new fireauth.AuthError(fireauth.authenum.Error.INTERNAL_ERROR);
  }
  throw new fireauth.AuthError(fireauth.authenum.Error.MISSING_AUTH_DOMAIN);
};


/**
 * Finishes the popup and redirect account linking operations.
 * @param {string} requestUri The callback URL with the OAuth response.
 * @param {string} sessionId The session ID used to generate the authUri.
 * @param {?string} tenantId The tenant ID.
 * @param {?string=} opt_postBody The optional POST body content.
 * @return {!goog.Promise<!fireauth.AuthEventManager.Result>}
 */
fireauth.AuthUser.prototype.finishPopupAndRedirectLink =
    function(requestUri, sessionId, tenantId, opt_postBody) {
  var self = this;
  // Now that popup has responded, delete popup timeout promise.
  if (this.popupTimeoutPromise_) {
    this.popupTimeoutPromise_.cancel();
    this.popupTimeoutPromise_ = null;
  }
  var userCredential = null;
  // This routine could be run before init state, make sure it waits for that to
  // complete otherwise this would fail as user not loaded from storage yet.
  var p = this.getIdToken()
      .then(function(idToken) {
        var request = {
          'requestUri': requestUri,
          'postBody': opt_postBody,
          'sessionId': sessionId,
          // To link a tenant user, the tenant ID will be passed to the
          // backend as part of the ID token.
          'idToken': idToken
        };
        // This operation should fail if new ID token differs from old one.
        // So this can be treate as a profile update operation.
        return self.rpcHandler_.verifyAssertionForLinking(request);
      })
      .then(function(response) {
        // Get user credential.
        userCredential = self.getUserCredential_(
            response, fireauth.constants.OperationType.LINK);
        // Finalizes the linking process.
        return self.finalizeLinking_(response);
      })
      .then(function(user) {
        // Return the user credential response.
        return userCredential;
      });
  return /** @type {!goog.Promise<!fireauth.AuthEventManager.Result>} */ (
      this.registerPendingPromise_(p));
};


/**
 * Finishes the popup and redirect account reauthentication operations.
 * @param {string} requestUri The callback URL with the OAuth response.
 * @param {string} sessionId The session ID used to generate the authUri.
 * @param {?string} tenantId The tenant ID.
 * @param {?string=} opt_postBody The optional POST body content.
 * @return {!goog.Promise<!fireauth.AuthEventManager.Result>}
 */
fireauth.AuthUser.prototype.finishPopupAndRedirectReauth =
    function(requestUri, sessionId, tenantId, opt_postBody) {
  var self = this;
  // Now that popup has responded, delete popup timeout promise.
  if (this.popupTimeoutPromise_) {
    this.popupTimeoutPromise_.cancel();
    this.popupTimeoutPromise_ = null;
  }
  var userCredential = null;
  // This routine could be run before init state, make sure it waits for that to
  // complete otherwise this would fail as user not loaded from storage yet.
  var p = goog.Promise.resolve()
      .then(function() {
        var request = {
          'requestUri': requestUri,
          'sessionId': sessionId,
          'postBody': opt_postBody,
          // To reauthenticate a tenant user, the tenant ID will be passed to
          // the backend explicitly.
          // Even if tenant ID is null, still pass it to RPC handler explicitly
          // so that it won't be overridden by RPC handler's tenant ID.
          'tenantId': tenantId
        };
        // Finish sign in by calling verifyAssertionForExisting and then
        // matching the returned ID token's UID with the current user's.
        return fireauth.AuthCredential.verifyTokenResponseUid(
            self.rpcHandler_.verifyAssertionForExisting(request),
            self['uid']);
      }).then(function(response) {
        // Get credential from response if available.
        // Get user credential.
        userCredential = self.getUserCredential_(
            response, fireauth.constants.OperationType.REAUTHENTICATE);
        // If the credential is valid and matches the current user ID, then
        // update the tokens accordingly.
        self.updateTokensIfPresent(response);
        // This could potentially validate an invalidated user. This happens in
        // the case a password reset was applied. The refresh token is expired.
        // Reauthentication should revalidate the user.
        // User would remain non current if already signed out, but should be
        // enabled again.
        self.userInvalidatedError_ = null;
        return self.reload();
      })
      .then(function() {
        // Return the user credential response.
        return userCredential;
      });
  return /** @type {!goog.Promise<!fireauth.AuthEventManager.Result>} */ (
      this.registerPendingPromise_(
          p,
          // Skip invalidation check as reauthentication could revalidate a
          // user.
          true));
};


/**
 * Sends the verification email to the email in the user's account.
 * @param {?Object=} opt_actionCodeSettings The optional action code settings
 *     object.
 * @return {!goog.Promise<void>}
 */
fireauth.AuthUser.prototype.sendEmailVerification =
    function(opt_actionCodeSettings) {
  var self = this;
  var idToken = null;
  // Register this pending promise. This will also check for user invalidation.
  return this.registerPendingPromise_(
      // Wrap in promise as ActionCodeSettings constructor could throw a
      // synchronous error if invalid arguments are specified.
      this.getIdToken().then(function(latestIdToken) {
        idToken = latestIdToken;
        if (typeof opt_actionCodeSettings !== 'undefined' &&
            // Ignore empty objects.
            !goog.object.isEmpty(opt_actionCodeSettings)) {
          return new fireauth.ActionCodeSettings(
              /** @type {!Object} */ (opt_actionCodeSettings)).buildRequest();
        }
        return {};
      })
      .then(function(additionalRequestData) {
        return self.rpcHandler_.sendEmailVerification(
            /** @type {string} */ (idToken), additionalRequestData);
      })
      .then(function(email) {
        if (self['email'] != email) {
          // Our local copy does not have an email. If the email changed,
          // reload the user.
          return self.reload();
        }
      })
      .then(function() {
        // Return nothing.
      }));
};


/**
 * Sends the verification email before updating the email on the user.
 * @param {string} newEmail The new email.
 * @param {?Object=} opt_actionCodeSettings The optional action code settings
 *     object.
 * @return {!goog.Promise<void>}
 */
fireauth.AuthUser.prototype.verifyBeforeUpdateEmail =
    function(newEmail, opt_actionCodeSettings) {
  var self = this;
  var idToken = null;
  // Register this pending promise. This will also check for user invalidation.
  return this.registerPendingPromise_(
      // Wrap in promise as ActionCodeSettings constructor could throw a
      // synchronous error if invalid arguments are specified.
      this.getIdToken().then(function(latestIdToken) {
        idToken = latestIdToken;
        if (typeof opt_actionCodeSettings !== 'undefined' &&
            // Ignore empty objects.
            !goog.object.isEmpty(opt_actionCodeSettings)) {
          return new fireauth.ActionCodeSettings(
              /** @type {!Object} */ (opt_actionCodeSettings)).buildRequest();
        }
        return {};
      })
      .then(function(additionalRequestData) {
        return self.rpcHandler_.verifyBeforeUpdateEmail(
            /** @type {string} */ (idToken), newEmail, additionalRequestData);
      })
      .then(function(email) {
        if (self['email'] != email) {
          // If the local copy of the email on user is outdated, reload the
          // user.
          return self.reload();
        }
      })
      .then(function() {
        // Return nothing.
      }));
};


/**
 * Destroys the user object and makes further operations invalid. Sensitive
 * fields (refreshToken) are also cleared.
 */
fireauth.AuthUser.prototype.destroy = function() {
  // Cancel all pending promises.
  for (var i = 0; i < this.pendingPromises_.length; i++) {
    this.pendingPromises_[i].cancel(fireauth.authenum.Error.MODULE_DESTROYED);
  }
  // Stop listening to language code changes.
  this.setLanguageCodeChangeDispatcher(null);
  // Stop listening to framework changes.
  this.setFrameworkChangeDispatcher(null);
  // Empty pending promises array.
  this.pendingPromises_ = [];
  this.destroyed_ = true;
  // Stop proactive refresh if running.
  this.stopProactiveRefresh();
  fireauth.object.setReadonlyProperty(this, 'refreshToken', null);
  // Make sure the destroyed user is unsubscribed from Auth event handling.
  if (this.authEventManager_) {
    this.authEventManager_.unsubscribe(this);
  }
};


/**
 * Takes in a pending promise, saves it and adds a clean up callback which
 * forgets the pending promise after it is fulfilled and echoes the promise
 * back. If in the process, a user invalidation error is detected, caches the
 * error so next time a call is made on the user, the operation will fail with
 * the cached error.
 * @param {!goog.Promise<*, *>|!goog.Promise<void>} p The pending promise.
 * @param {boolean=} opt_skipInvalidationCheck Whether to skip invalidation
 *     check.
 * @return {!goog.Promise<*, *>|!goog.Promise<void>}
 * @private
 */
fireauth.AuthUser.prototype.registerPendingPromise_ =
    function(p, opt_skipInvalidationCheck) {
  var self = this;
  // Check if user invalidation occurs.
  var processedP = this.checkIfInvalidated_(p, opt_skipInvalidationCheck);
  // Save created promise in pending list.
  this.pendingPromises_.push(processedP);
  processedP.thenAlways(function() {
    // When fulfilled, remove from pending list.
    goog.array.remove(self.pendingPromises_, processedP);
  });
  // Return the promise.
  return processedP
      .thenCatch(function(error) {
        var multiFactorError = null;
        if (error && error['code'] === 'auth/multi-factor-auth-required') {
          multiFactorError = fireauth.MultiFactorError.fromPlainObject(
              error.toPlainObject(),
              self.getAuth_(),
              goog.bind(self.handleMultiFactorIdTokenResolver_, self));
        }
        throw multiFactorError || error;
      });
};


/**
 * Completes multi-factor sign-in. This is only relevant for re-authentication
 * flows.
 * @param {{idToken: string, refreshToken: string}} response The successful
 *     sign-in response containing the new ID tokens.
 * @return {!goog.Promise<!fireauth.AuthEventManager.Result>} A Promise that
 *     resolves with the updated `UserCredential`.
 * @private
 */
fireauth.AuthUser.prototype.handleMultiFactorIdTokenResolver_ =
    function(response) {
  var userCredential = null;
  var self = this;
  // Validate token response matches current user ID.
  var p = fireauth.AuthCredential.verifyTokenResponseUid(
      goog.Promise.resolve(response),
      self['uid'])
      .then(function(response) {
        // Get credential from response if available.
        userCredential = self.getUserCredential_(
            response, fireauth.constants.OperationType.REAUTHENTICATE);
        // If the credential is valid and matches the current user ID, then
        // update the tokens accordingly.
        self.updateTokensIfPresent(response);
        // This could potentially validate an invalidated user.
        self.userInvalidatedError_ = null;
        // Reload the user with the latest profile.
        return self.reload();
      })
      .then(function() {
        // Return the user credential response.
        return userCredential;
      });
  return /** @type {!goog.Promise<!fireauth.AuthEventManager.Result>} */ (
      this.registerPendingPromise_(
          p,
          // Skip invalidation check as reauthentication could revalidate a
          // user.
          true));
};


/**
 * Check if user invalidation occurs. If so, it caches the error so it can be
 * thrown immediately the next time an operation is run on the user.
 * @param {!goog.Promise<*, *>|!goog.Promise<void>} p The pending promise.
 * @param {boolean=} opt_skipInvalidationCheck Whether to skip invalidation
 *     check.
 * @return {!goog.Promise<*, *>|!goog.Promise<void>}
 * @private
 */
fireauth.AuthUser.prototype.checkIfInvalidated_ =
    function(p, opt_skipInvalidationCheck) {
  var self = this;
  // Already invalidated, reject with token expired error.
  // Unless invalidation check is to be skipped.
  if (this.userInvalidatedError_ && !opt_skipInvalidationCheck) {
    // Cancel pending promise.
    p.cancel();
    // Reject with cached error.
    return goog.Promise.reject(this.userInvalidatedError_);
  }
  return p.thenCatch(function(error) {
    // Session invalidated.
    if (fireauth.AuthUser.isUserInvalidated_(error)) {
      // Notify listeners of invalidated session.
      if (!self.userInvalidatedError_) {
        self.notifyUserInvalidatedListeners_();
      }
      // Cache the invalidation error.
      self.userInvalidatedError_ = /** @type {!fireauth.AuthError} */ (error);
    }
    // Rethrow the error.
    throw error;
  });
};


/**
 * @return {!Object} The object representation of the user instance.
 * @override
 */
fireauth.AuthUser.prototype.toJSON = function() {
  // Return the plain object representation in case JSON.stringify is called on
  // a user instance.
  return this.toPlainObject();
};


/**
 * @return {!Object} The object representation of the user instance.
 */
fireauth.AuthUser.prototype.toPlainObject = function() {
  var obj = {
    'uid': this['uid'],
    'displayName': this['displayName'],
    'photoURL': this['photoURL'],
    'email': this['email'],
    'emailVerified': this['emailVerified'],
    'phoneNumber': this['phoneNumber'],
    'isAnonymous': this['isAnonymous'],
    'tenantId': this['tenantId'],
    'providerData': [],
    'apiKey': this.apiKey_,
    'appName': this.appName_,
    'authDomain': this.authDomain_,
    'stsTokenManager': this.stsTokenManager_.toPlainObject(),
    // Redirect event ID must be maintained in case there is a pending redirect
    // event.
    'redirectEventId': this.getRedirectEventId()
  };
  // Extend user plain object with metadata object.
  if (this['metadata']) {
    goog.object.extend(obj, this['metadata'].toPlainObject());
  }
  goog.array.forEach(this['providerData'], function(userInfo) {
    obj['providerData'].push(fireauth.object.makeWritableCopy(userInfo));
  });
  // Extend plain object with multi-factor user data.
  goog.object.extend(obj, this.multiFactorUser_.toPlainObject());
  return obj;
};


/**
 * Converts a plain user object to {@code fireauth.AuthUser}.
 * @param {!Object} user The object representation of the user instance.
 * @return {?fireauth.AuthUser} The Firebase user object corresponding to
 *     object.
 */
fireauth.AuthUser.fromPlainObject = function(user) {
  if (!user['apiKey']) {
    return null;
  }
  var options = {
    'apiKey': user['apiKey'],
    'authDomain': user['authDomain'],
    'appName': user['appName']
  };
  // Convert to server response format. Constructor does not take
  // stsTokenManager toPlainObject as that format is different than the return
  // server response which is always used to initialize a user instance.
  var stsTokenManagerResponse = {};
  if (user['stsTokenManager'] &&
      user['stsTokenManager']['accessToken']) {
    stsTokenManagerResponse[fireauth.RpcHandler.AuthServerField.ID_TOKEN] =
        user['stsTokenManager']['accessToken'];
    // Refresh token could be expired.
    stsTokenManagerResponse[fireauth.RpcHandler.AuthServerField.REFRESH_TOKEN] =
        user['stsTokenManager']['refreshToken'] || null;
  } else {
    // Token response is a required field.
    return null;
  }
  var firebaseUser = new fireauth.AuthUser(options,
      stsTokenManagerResponse,
      /** @type {!fireauth.AuthUser.AccountInfo} */ (user));
  if (user['providerData']) {
    goog.array.forEach(user['providerData'], function(userInfo) {
      if (userInfo) {
        firebaseUser.addProviderData(/** @type {!fireauth.AuthUserInfo} */ (
            fireauth.object.makeReadonlyCopy(userInfo)));
      }
    });
  }
  // Redirect event ID must be restored to complete any pending link with
  // redirect operation owned by this user.
  if (user['redirectEventId']) {
    firebaseUser.setRedirectEventId(user['redirectEventId']);
  }
  return firebaseUser;
};



/**
 * Factory method for initializing a Firebase user object and populating its
 * user info. This is the recommended way for initializing a user externally.
 * On sign in/up operation, the server returns a token response. The response is
 * all that is needed to initialize this user.
 * @param {!Object} appOptions The application options.
 * @param {!Object} stsTokenResponse The server STS token response.
 * @param {?fireauth.storage.RedirectUserManager=}
 *     opt_redirectStorageManager The utility used to store and delete a user on
 *     link with redirect.
 * @param {?Array<string>=} opt_frameworks The list of frameworks to log on the
 *     user on initialization.
 * @return {!goog.Promise<!fireauth.AuthUser>}
 */
fireauth.AuthUser.initializeFromIdTokenResponse = function(appOptions,
    stsTokenResponse, opt_redirectStorageManager, opt_frameworks) {
  // Initialize the Firebase Auth user.
  var user = new fireauth.AuthUser(
      appOptions, stsTokenResponse);
  // If redirect storage manager provided, set it.
  if (opt_redirectStorageManager) {
    user.setRedirectStorageManager(opt_redirectStorageManager);
  }
  // If frameworks provided, set it.
  if (opt_frameworks) {
    user.setFramework(opt_frameworks);
  }
  // Updates the user info and data and resolves with a user instance.
  return user.reload().then(function() {
    return user;
  });
};


/**
 * Returns an AuthUser copy of the provided user using the provided parameters
 * without making any network request.
 * @param {!fireauth.AuthUser} user The user to be copied.
 * @param {?Object=} opt_appOptions The application options.
 * @param {?fireauth.storage.RedirectUserManager=}
 *     opt_redirectStorageManager The utility used to store and delete a user on
 *     link with redirect.
 * @param {?Array<string>=} opt_frameworks The list of frameworks to log on the
 *     user on initialization.
 * @return {!fireauth.AuthUser}
 */
fireauth.AuthUser.copyUser = function(user, opt_appOptions,
    opt_redirectStorageManager, opt_frameworks) {
  var appOptions = opt_appOptions || {
    'apiKey': user.apiKey_,
    'authDomain': user.authDomain_,
    'appName': user.appName_
  };
  var newUser = new fireauth.AuthUser(
      appOptions, user.getStsTokenManager().toServerResponse());
  // If redirect storage manager provided, set it.
  if (opt_redirectStorageManager) {
    newUser.setRedirectStorageManager(opt_redirectStorageManager);
  }
  // If frameworks provided, set it.
  if (opt_frameworks) {
    newUser.setFramework(opt_frameworks);
  }
  // Copy remaining properties.
  newUser.copy(user);
  return newUser;
};<|MERGE_RESOLUTION|>--- conflicted
+++ resolved
@@ -717,13 +717,10 @@
  *   isAnonymous: ?boolean,
  *   createdAt: (?string|undefined),
  *   lastLoginAt: (?string|undefined),
-<<<<<<< HEAD
+ *   tenantId: (?string|undefined)
  *   multiFactor: ({
  *     enrolledFactors: (?Array<!fireauth.MultiFactorInfo>|undefined)
  *   }|undefined)
-=======
- *   tenantId: (?string|undefined)
->>>>>>> 4ecd58ec
  * }}
  */
 fireauth.AuthUser.AccountInfo;

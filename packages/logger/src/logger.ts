/**
 * @license
 * Copyright 2017 Google LLC
 *
 * Licensed under the Apache License, Version 2.0 (the "License");
 * you may not use this file except in compliance with the License.
 * You may obtain a copy of the License at
 *
 *   http://www.apache.org/licenses/LICENSE-2.0
 *
 * Unless required by applicable law or agreed to in writing, software
 * distributed under the License is distributed on an "AS IS" BASIS,
 * WITHOUT WARRANTIES OR CONDITIONS OF ANY KIND, either express or implied.
 * See the License for the specific language governing permissions and
 * limitations under the License.
 */

export type LogLevelString =
  | 'debug'
  | 'verbose'
  | 'info'
  | 'warn'
  | 'error'
  | 'silent';

export interface LogOptions {
  level: LogLevelString;
}

export type LogCallback = (callbackParams: LogCallbackParams) => void;

export interface LogCallbackParams {
  level: LogLevelString;
  message: string;
  args: unknown[];
  type: string;
}

/**
 * A container for all of the Logger instances
 */
export const instances: Logger[] = [];

/**
 * The JS SDK supports 5 log levels and also allows a user the ability to
 * silence the logs altogether.
 *
 * The order is a follows:
 * DEBUG < VERBOSE < INFO < WARN < ERROR
 *
 * All of the log types above the current log level will be captured (i.e. if
 * you set the log level to `INFO`, errors will still be logged, but `DEBUG` and
 * `VERBOSE` logs will not)
 */
export enum LogLevel {
  DEBUG,
  VERBOSE,
  INFO,
  WARN,
  ERROR,
  SILENT
}

const levelStringToEnum: { [key in LogLevelString]: LogLevel } = {
  'debug': LogLevel.DEBUG,
  'verbose': LogLevel.VERBOSE,
  'info': LogLevel.INFO,
  'warn': LogLevel.WARN,
  'error': LogLevel.ERROR,
  'silent': LogLevel.SILENT
};

/**
 * The default log level
 */
const defaultLogLevel: LogLevel = LogLevel.INFO;

/**
 * We allow users the ability to pass their own log handler. We will pass the
 * type of log, the current log level, and any other arguments passed (i.e. the
 * messages that the user wants to log) to this function.
 */
export type LogHandler = (
  loggerInstance: Logger,
  logType: LogLevel,
  ...args: unknown[]
) => void;

/**
 * By default, `console.debug` is not displayed in the developer console (in
 * chrome). To avoid forcing users to have to opt-in to these logs twice
 * (i.e. once for firebase, and once in the console), we are sending `DEBUG`
 * logs to the `console.log` function.
 */
const ConsoleMethod = {
  [LogLevel.DEBUG]: 'log',
  [LogLevel.VERBOSE]: 'log',
  [LogLevel.INFO]: 'info',
  [LogLevel.WARN]: 'warn',
  [LogLevel.ERROR]: 'error'
};

/**
 * The default log handler will forward DEBUG, VERBOSE, INFO, WARN, and ERROR
 * messages on to their corresponding console counterparts (if the log method
 * is supported by the current log level)
 */
const defaultLogHandler: LogHandler = (instance, logType, ...args): void => {
  if (logType < instance.logLevel) {
    return;
  }
  const now = new Date().toISOString();
  const method = ConsoleMethod[logType as keyof typeof ConsoleMethod];
  if (method) {
    console[method as 'log' | 'info' | 'warn' | 'error'](
      `[${now}]  ${instance.name}:`,
      ...args
    );
  } else {
    throw new Error(
      `Attempted to log a message with an invalid logType (value: ${logType})`
    );
  }
};

export class Logger {
  /**
   * Gives you an instance of a Logger to capture messages according to
   * Firebase's logging scheme.
   *
   * @param name The name that the logs will be associated with
   */
  constructor(public name: string) {
    /**
     * Capture the current instance for later use
     */
    instances.push(this);
  }

  /**
   * The log level of the given Logger instance.
   */
  private _logLevel = defaultLogLevel;

  get logLevel(): LogLevel {
    return this._logLevel;
  }

  set logLevel(val: LogLevel) {
    if (!(val in LogLevel)) {
      throw new TypeError(`Invalid value "${val}" assigned to \`logLevel\``);
    }
    this._logLevel = val;
  }

<<<<<<< HEAD
  setLogLevel(level: LogLevelString | LogLevel): void {
    const newLevel = typeof level === 'string' ? levelStringToEnum[level] : level;
    this.logLevel = newLevel;
=======
  // Workaround for setter/getter having to be the same type.
  setLogLevel(val: LogLevel | LogLevelString): void {
    this._logLevel = typeof val === 'string' ? levelStringToEnum[val] : val;
>>>>>>> 67adfb2c
  }

  /**
   * The main (internal) log handler for the Logger instance.
   * Can be set to a new function in internal package code but not by user.
   */
  private _logHandler: LogHandler = defaultLogHandler;
  get logHandler(): LogHandler {
    return this._logHandler;
  }
  set logHandler(val: LogHandler) {
    if (typeof val !== 'function') {
      throw new TypeError('Value assigned to `logHandler` must be a function');
    }
    this._logHandler = val;
  }

  /**
   * The optional, additional, user-defined log handler for the Logger instance.
   */
  private _userLogHandler: LogHandler | null = null;
  get userLogHandler(): LogHandler | null {
    return this._userLogHandler;
  }
  set userLogHandler(val: LogHandler | null) {
    this._userLogHandler = val;
  }

  /**
   * The functions below are all based on the `console` interface
   */

  debug(...args: unknown[]): void {
    this._userLogHandler && this._userLogHandler(this, LogLevel.DEBUG, ...args);
    this._logHandler(this, LogLevel.DEBUG, ...args);
  }
  log(...args: unknown[]): void {
    this._userLogHandler &&
      this._userLogHandler(this, LogLevel.VERBOSE, ...args);
    this._logHandler(this, LogLevel.VERBOSE, ...args);
  }
  info(...args: unknown[]): void {
    this._userLogHandler && this._userLogHandler(this, LogLevel.INFO, ...args);
    this._logHandler(this, LogLevel.INFO, ...args);
  }
  warn(...args: unknown[]): void {
    this._userLogHandler && this._userLogHandler(this, LogLevel.WARN, ...args);
    this._logHandler(this, LogLevel.WARN, ...args);
  }
  error(...args: unknown[]): void {
    this._userLogHandler && this._userLogHandler(this, LogLevel.ERROR, ...args);
    this._logHandler(this, LogLevel.ERROR, ...args);
  }
}

export function setLogLevel(level: LogLevelString | LogLevel): void {
  instances.forEach(inst => {
    inst.setLogLevel(level);
  });
}

export function setUserLogHandler(
  logCallback: LogCallback | null,
  options?: LogOptions
): void {
  for (const instance of instances) {
    let customLogLevel: LogLevel | null = null;
    if (options && options.level) {
      customLogLevel = levelStringToEnum[options.level];
    }
    if (logCallback === null) {
      instance.userLogHandler = null;
    } else {
      instance.userLogHandler = (
        instance: Logger,
        level: LogLevel,
        ...args: unknown[]
      ) => {
        const message = args
          .map(arg => {
            if (arg == null) {
              return null;
            } else if (typeof arg === 'string') {
              return arg;
            } else if (typeof arg === 'number' || typeof arg === 'boolean') {
              return arg.toString();
            } else if (arg instanceof Error) {
              return arg.message;
            } else {
              try {
                return JSON.stringify(arg);
              } catch (ignored) {
                return null;
              }
            }
          })
          .filter(arg => arg)
          .join(' ');
        if (level >= (customLogLevel ?? instance.logLevel)) {
          logCallback({
            level: LogLevel[level].toLowerCase() as LogLevelString,
            message,
            args,
            type: instance.name
          });
        }
      };
    }
  }
}<|MERGE_RESOLUTION|>--- conflicted
+++ resolved
@@ -153,15 +153,9 @@
     this._logLevel = val;
   }
 
-<<<<<<< HEAD
-  setLogLevel(level: LogLevelString | LogLevel): void {
-    const newLevel = typeof level === 'string' ? levelStringToEnum[level] : level;
-    this.logLevel = newLevel;
-=======
   // Workaround for setter/getter having to be the same type.
   setLogLevel(val: LogLevel | LogLevelString): void {
     this._logLevel = typeof val === 'string' ? levelStringToEnum[val] : val;
->>>>>>> 67adfb2c
   }
 
   /**

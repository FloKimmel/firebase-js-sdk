--- conflicted
+++ resolved
@@ -24,12 +24,8 @@
 import { FirebaseInstallations } from '@firebase/installations-types-exp';
 
 /**
-<<<<<<< HEAD
- *
  * Returns an authentication token for the current Firebase Installation.
  *
-=======
->>>>>>> 5876ea8f
  * @public
  */
 export async function getToken(

/**
 * @license
 * Copyright 2017 Google LLC
 *
 * Licensed under the Apache License, Version 2.0 (the "License");
 * you may not use this file except in compliance with the License.
 * You may obtain a copy of the License at
 *
 *   http://www.apache.org/licenses/LICENSE-2.0
 *
 * Unless required by applicable law or agreed to in writing, software
 * distributed under the License is distributed on an "AS IS" BASIS,
 * WITHOUT WARRANTIES OR CONDITIONS OF ANY KIND, either express or implied.
 * See the License for the specific language governing permissions and
 * limitations under the License.
 */

import { expect } from 'chai';

import {
  extractDeclarations,
  MemberList,
  dedup,
  mapSymbolToType,
  replaceAll,
  writeReportToFile,
  ErrorCode,
  writeReportToDirectory,
  extractExternalDependencies,
  buildMap,
  Report
} from '../analysis-helper';

import {
  getTestModuleDtsFilePath,
  getAssortedImportsJsFilePath,
  getSubsetExportsBundleFilePath
} from './utils';
import * as fs from 'fs';
import { resolve } from 'path';

describe('extractDeclarations on .d.ts file', () => {
  let testModuleDtsFile: string;
  let extractedDeclarations: MemberList;
  before(() => {
    const start = Date.now();
    testModuleDtsFile = getTestModuleDtsFilePath();
    extractedDeclarations = extractDeclarations(testModuleDtsFile);
    console.log('extractDeclarations on .d.ts file took ', Date.now() - start);
  });
  // export {tar as tarr, tar1 as tarr1} from '..'
  it('test export rename', () => {
    expect(extractedDeclarations.functions).to.include.members([
      'tarr',
      'tarr1'
    ]);
  });
  // function foo() { }
  // export { foo as foo2 };
  it('test declare then export', () => {
    expect(extractedDeclarations.functions).to.include.members(['foo2']);
    expect(extractedDeclarations.classes).to.include.members(['Foo1']);
  });

  it('test basic variable extractions', () => {
    expect(extractedDeclarations.variables).to.include.members([
      'basicVarDeclarationExport',
      'basicVarStatementExport',
      'reExportVarStatmentExport'
    ]);
  });
  it('test re-exported variable extractions from same module - named re-exports', () => {
    expect(extractedDeclarations.variables).to.include.members([
      'basicVarDeclarationExportFar',
      'basicVarStatementExportFar',
      'reExportVarStatmentExportFar'
    ]);
  });
  it('test re-exported variable extractions from same module - * re-exports', () => {
    expect(extractedDeclarations.variables).to.include.members([
      'basicVarDeclarationExportBar',
      'basicVarStatementExportBar',
      'reExportVarStatmentExportBar'
    ]);
  });

  it('test basic function extractions', () => {
    expect(extractedDeclarations.functions).to.include.members([
      'basicFuncExportNoDependencies',
      'basicFuncExportVarDependencies',
      'basicFuncExportFuncDependencies',
      'basicFuncExportEnumDependencies',
      'basicFuncExternalDependencies'
    ]);
  });
  it('test basic function de-duplication ', () => {
    expect(extractedDeclarations.functions).include.members([
      'basicUniqueFunc'
    ]);

    expect(
      extractedDeclarations.functions.filter(
        each => each.localeCompare('basicUniqueFunc') === 0
      ).length
    ).to.equal(1);
  });

  it('test re-exported function extractions from same module - named re-exports', () => {
    expect(extractedDeclarations.functions).to.include.members([
      'basicFuncExportNoDependenciesFar',
      'basicFuncExportVarDependenciesFar',
      'basicFuncExportFuncDependenciesFar',
      'basicFuncExportEnumDependenciesFar',
      'basicFuncExternalDependenciesFar'
    ]);
  });

  it('test re-exported function extractions from same module - * re-exports', () => {
    expect(extractedDeclarations.functions).to.include.members([
      'basicFuncExportNoDependenciesBar',
      'basicFuncExportVarDependenciesBar',
      'basicFuncExportFuncDependenciesBar',
      'basicFuncExportEnumDependenciesBar',
      'basicFuncExternalDependenciesBar'
    ]);
  });

  it('test re-exported function de-duplication from same module ', () => {
    expect(extractedDeclarations.functions).include.members([
      'basicUniqueFuncFar'
    ]);

    expect(
      extractedDeclarations.functions.filter(
        each => each.localeCompare('basicUniqueFuncFar') === 0
      ).length
    ).to.equal(1);
  });

  it('test basic class extractions', () => {
    expect(extractedDeclarations.classes).to.include.members([
      'BasicClassExport'
    ]);
  });

  it('test re-exported class extractions from same module - named re-exports', () => {
    expect(extractedDeclarations.classes).to.include.members([
      'BasicClassExportFar'
    ]);
  });
  it('test re-exported class extractions from same module - * re-exports', () => {
    expect(extractedDeclarations.classes).to.include.members([
      'BasicClassExportBar'
    ]);
  });

  it('test basic enum extractions', () => {
    expect(extractedDeclarations.enums).to.include.members(['BasicEnumExport']);
  });

  it('test re-exported enum extractions from same module - named re-exports', () => {
    expect(extractedDeclarations.enums).to.include.members([
      'BasicEnumExportFar'
    ]);
  });
  it('test re-exported enum extractions from same module - * re-exports', () => {
    expect(extractedDeclarations.enums).to.include.members([
      'BasicEnumExportBar'
    ]);
  });
  // import {LogLevel as LogLevel1} from '@firebase/logger';
  // export {LogLevel1 as LogLevel2};
  it('test renamed import then renamed export', () => {
    expect(extractedDeclarations.enums).to.include.members(['LogLevel2']);
  });

  //import { Logger } from "@firebase/logger";
  // export { Logger as Logger1 };
  it('test import then renamed export', () => {
    expect(extractedDeclarations.classes).to.include.members(['Logger1']);
  });

  //import { setLogLevel } from "@firebase/logger";
  // export { setLogLevel };
  it('test import then export', () => {
    expect(extractedDeclarations.functions).to.include.members(['setLogLevel']);
  });

  // import * as fs from 'fs'
  // import * as tmp from 'tmp'
  // export declare const aVar: tmp.FileOptions;
  // export { fs as fs1 };
  it('test namespace export', () => {
    expect(extractedDeclarations.variables).to.include.members(['fs1']);
    expect(extractedDeclarations.variables).to.not.include.members(['tmp']);
    expect(extractedDeclarations.variables).to.include.members(['aVar']);
  });
});
describe('extractDeclarations on js bundle file', () => {
  let subsetExportsBundleFile: string;
  let extractedDeclarations: MemberList;
  before(() => {
    const start = Date.now();
    const testModuleDtsFile: string = getTestModuleDtsFilePath();
    const map: Map<string, string> = buildMap(
      extractDeclarations(testModuleDtsFile)
    );
    subsetExportsBundleFile = getSubsetExportsBundleFilePath();
    extractedDeclarations = extractDeclarations(subsetExportsBundleFile, map);
    console.log(
      'extractDeclarations on js bundle file took ',
      Date.now() - start
    );
  });
  it('test variable extractions', () => {
    const variablesArray = ['aVar', 'fs1'];
    variablesArray.sort();
    expect(extractedDeclarations.variables).to.have.members(variablesArray);
  });

  it('test functions extractions', () => {
    const functionsArray = [
      'tar',
      'tarr1',
      'basicFuncExportEnumDependencies',
      'd1',
      'd2',
      'd3',
      'basicFuncExportFuncDependenciesBar'
    ];
    functionsArray.sort();
    expect(extractedDeclarations.functions).to.have.members(functionsArray);
  });

  it('test enums extractions', () => {
    const enumsArray = [
      'BasicEnumExport',
      'LogLevel2',
      'BasicEnumExportBar',
      'BasicEnumExportFar'
    ];
    enumsArray.sort();
    expect(extractedDeclarations.enums).to.have.members(enumsArray);
  });

  it('test classes extractions', () => {
    const classesArray = ['Logger1'];
    classesArray.sort();
    expect(extractedDeclarations.classes).to.have.members(classesArray);
  });
});

describe('test dedup helper function', () => {
  it('test dedup with non-empty entries', () => {
    let memberList: MemberList = {
      functions: ['aFunc', 'aFunc', 'bFunc', 'cFunc'],
      classes: ['aClass', 'bClass', 'aClass', 'cClass'],
      variables: ['aVar', 'bVar', 'cVar', 'aVar'],
      enums: ['aEnum', 'bEnum', 'cEnum', 'dEnum']
    };
    memberList = dedup(memberList);

    expect(memberList.functions).to.have.length(3);
    expect(memberList.classes).to.have.length(3);
    expect(memberList.variables).to.have.length(3);
    expect(memberList.enums).to.have.length(4);
    expect(
      memberList.functions.filter(each => each.localeCompare('aFunc') === 0)
        .length
    ).to.equal(1);
    expect(
      memberList.classes.filter(each => each.localeCompare('aClass') === 0)
        .length
    ).to.equal(1);
    expect(
      memberList.variables.filter(each => each.localeCompare('aVar') === 0)
        .length
    ).to.equal(1);
    expect(
      memberList.enums.filter(each => each.localeCompare('aEnum') === 0).length
    ).to.equal(1);
  });

  it('test dedup with empty entries', () => {
    let memberList: MemberList = {
      functions: [],
      classes: [],
      variables: ['aVar', 'bVar', 'cVar', 'aVar'],
      enums: []
    };
    memberList = dedup(memberList);
    expect(memberList.functions).to.have.length(0);
    expect(memberList.classes).to.have.length(0);
    expect(memberList.enums).to.have.length(0);
    expect(memberList.variables).to.have.length(3);

    expect(
      memberList.variables.filter(each => each.localeCompare('aVar') === 0)
        .length
    ).to.equal(1);
  });
});

describe('test replaceAll helper function', () => {
  it('test replaceAll with multiple occurences of an element', () => {
    const memberList: MemberList = {
      functions: ['aFunc', 'aFunc', 'bFunc', 'cFunc'],
      classes: ['aClass', 'bClass', 'aClass', 'cClass'],
      variables: ['aVar', 'bVar', 'cVar', 'aVar'],
      enums: ['aEnum', 'bEnum', 'cEnum', 'dEnum']
    };
    const original: string = 'aFunc';
    const replaceTo: string = 'replacedFunc';
    replaceAll(memberList, original, replaceTo);
    expect(memberList.functions).to.not.include.members([original]);
    expect(memberList.functions).to.include.members([replaceTo]);
    expect(memberList.functions).to.have.length(4);
    expect(
      memberList.functions.filter(each => each.localeCompare(original) === 0)
        .length
    ).to.equal(0);
    expect(
      memberList.functions.filter(each => each.localeCompare(replaceTo) === 0)
        .length
    ).to.equal(2);
  });

  it('test replaceAll with single occurence of an element', () => {
    const memberList: MemberList = {
      functions: ['aFunc', 'aFunc', 'bFunc', 'cFunc'],
      classes: ['aClass', 'bClass', 'aClass', 'cClass'],
      variables: ['aVar', 'bVar', 'cVar', 'aVar'],
      enums: ['aEnum', 'bEnum', 'cEnum', 'dEnum']
    };
    const replaceTo: string = 'replacedClass';
    const original: string = 'bClass';
    replaceAll(memberList, original, replaceTo);
    expect(memberList.classes).to.not.include.members([original]);
    expect(memberList.classes).to.include.members([replaceTo]);
    expect(memberList.classes).to.have.length(4);
    expect(
      memberList.classes.filter(each => each.localeCompare(original) === 0)
        .length
    ).to.equal(0);
    expect(
      memberList.classes.filter(each => each.localeCompare(replaceTo) === 0)
        .length
    ).to.equal(1);
  });

  it('test replaceAll with zero occurence of an element', () => {
    const memberList: MemberList = {
      functions: ['aFunc', 'aFunc', 'bFunc', 'cFunc'],
      classes: ['aClass', 'bClass', 'aClass', 'cClass'],
      variables: ['aVar', 'bVar', 'cVar', 'aVar'],
      enums: ['aEnum', 'bEnum', 'cEnum', 'dEnum']
    };
    const replaceTo: string = 'replacedEnum';
    const original: string = 'eEnum';
    replaceAll(memberList, original, replaceTo);
    expect(memberList.enums).to.not.include.members([original, replaceTo]);
    expect(memberList.enums).to.have.length(4);
    expect(
      memberList.enums.filter(each => each.localeCompare(original) === 0).length
    ).to.equal(0);
    expect(
      memberList.enums.filter(each => each.localeCompare(replaceTo) === 0)
        .length
    ).to.equal(0);
  });
});

describe('test mapSymbolToType helper function', () => {
  it('test if function correctly categorizes symbols that are misplaced', () => {
    let memberList: MemberList = {
      functions: ['aVar', 'bFunc', 'cFunc'],
      classes: ['bClass', 'cClass'],
      variables: ['aClass', 'bVar', 'cVar', 'aEnum'],
      enums: ['bEnum', 'cEnum', 'dEnum', 'aFunc']
    };

    const map: Map<string, string> = new Map([
      ['aFunc', 'functions'],
      ['bFunc', 'functions'],
      ['aClass', 'classes'],
      ['bClass', 'classes'],
      ['aVar', 'variables'],
      ['bVar', 'variables'],
      ['aEnum', 'enums']
    ]);

    memberList = mapSymbolToType(map, memberList);

    expect(memberList.functions).to.have.members(['aFunc', 'bFunc', 'cFunc']);
    expect(memberList.functions).to.not.include.members(['aVar']);
    expect(memberList.classes).to.have.members(['aClass', 'bClass', 'cClass']);
    expect(memberList.variables).to.not.include.members(['aClass', 'aEnum']);
    expect(memberList.variables).to.have.members(['aVar', 'bVar', 'cVar']);
    expect(memberList.enums).to.have.members([
      'aEnum',
      'bEnum',
      'cEnum',
      'dEnum'
    ]);
    expect(memberList.enums).to.not.include.members(['aFunc']);

    expect(memberList.functions).to.have.length(3);
    expect(memberList.classes).to.have.length(3);
    expect(memberList.variables).to.have.length(3);
    expect(memberList.enums).to.have.length(4);
  });
});

describe('test writeReportToFile helper function', () => {
  let fileContent: Report;

  before(() => {
    fileContent = {
      name: 'name',
      symbols: []
    };
  });
  it('should throw error when given path exists and points to directory', () => {
    const aDir = resolve('./a-dir/a-sub-dir');
    fs.mkdirSync(aDir, { recursive: true });
    expect(() => writeReportToFile(fileContent, aDir)).to.throw(
      ErrorCode.OUTPUT_FILE_REQUIRED
    );
  });

  it('should not throw error when given path does not pre-exist', () => {
    const aPathToFile = resolve('./a-dir/a-sub-dir/a-file');
    expect(() => writeReportToFile(fileContent, aPathToFile)).to.not.throw();
    fs.unlinkSync(aPathToFile);
  });
  after(() => {
    fs.rmdirSync('a-dir/a-sub-dir');
    fs.rmdirSync('a-dir', { recursive: true });
  });
});

describe('test writeReportToDirectory helper function', () => {
  let fileContent: Report;

  before(() => {
    fileContent = {
      name: 'name',
      symbols: []
    };
  });
  it('should throw error when given path exists and points to a file', () => {
    const aDir = resolve('./a-dir/a-sub-dir');
    fs.mkdirSync(aDir, { recursive: true });
    const aFile = `a-file`;
    const aPathToFile = `${aDir}/${aFile}`;
    fs.writeFileSync(aPathToFile, fileContent);
    expect(() =>
      writeReportToDirectory(fileContent, aFile, aPathToFile)
    ).to.throw(ErrorCode.OUTPUT_DIRECTORY_REQUIRED);
  });

  it('should not throw error when given path does not pre-exist', () => {
    const aDir = resolve('./a-dir/a-sub-dir');
    const aFile = `a-file`;
    expect(() =>
      writeReportToDirectory(fileContent, aFile, aDir)
    ).to.not.throw();
  });
  after(() => {
    fs.unlinkSync(`${resolve('./a-dir/a-sub-dir')}/a-file`);
    fs.rmdirSync('a-dir/a-sub-dir');
    fs.rmdirSync('a-dir', { recursive: true });
  });
});

describe('test extractExternalDependencies helper function', () => {
  it('should correctly extract all symbols listed in import statements', () => {
    const assortedImports: string = getAssortedImportsJsFilePath();
<<<<<<< HEAD
    const externals: External[] = extractExternalDependencies(assortedImports);
    const barFilter: External[] = externals.filter(
      each => each.moduleName.localeCompare('./bar') === 0
=======
    const externals: { [key: string]: string[] } = extractExternalDependencies(
      assortedImports
>>>>>>> 596db39f
    );

    expect(externals['./bar']).to.have.members([
      'basicFuncExternalDependenciesBar',
      'basicFuncExportEnumDependenciesBar',
      'BasicClassExportBar' // extract original name if renamed
    ]);
<<<<<<< HEAD
    const loggerFilter: External[] = externals.filter(
      each => each.moduleName.localeCompare('@firebase/logger') === 0
    );
    expect(loggerFilter.length).to.equal(0);

    const fsFilter: External[] = externals.filter(
      each => each.moduleName.localeCompare('fs') === 0
    );
    expect(fsFilter.length).to.equal(1);
    expect(fsFilter[0].symbols).to.have.members(['*']); // namespace export

    const defaultExportFilter: External[] = externals.filter(
      each => each.moduleName.localeCompare('@firebase/app') === 0
    );
    expect(defaultExportFilter.length).to.equal(1);
    expect(defaultExportFilter[0].symbols).to.have.members(['default export']); // default export
=======
    expect(externals['@firebase/logger']).to.be.undefined;
    expect(externals['fs']).to.have.members(['*']); // namespace export
    expect(externals['@firebase/app']).to.have.members(['default export']); // default export
>>>>>>> 596db39f
  });
});<|MERGE_RESOLUTION|>--- conflicted
+++ resolved
@@ -476,14 +476,8 @@
 describe('test extractExternalDependencies helper function', () => {
   it('should correctly extract all symbols listed in import statements', () => {
     const assortedImports: string = getAssortedImportsJsFilePath();
-<<<<<<< HEAD
-    const externals: External[] = extractExternalDependencies(assortedImports);
-    const barFilter: External[] = externals.filter(
-      each => each.moduleName.localeCompare('./bar') === 0
-=======
     const externals: { [key: string]: string[] } = extractExternalDependencies(
       assortedImports
->>>>>>> 596db39f
     );
 
     expect(externals['./bar']).to.have.members([
@@ -491,27 +485,8 @@
       'basicFuncExportEnumDependenciesBar',
       'BasicClassExportBar' // extract original name if renamed
     ]);
-<<<<<<< HEAD
-    const loggerFilter: External[] = externals.filter(
-      each => each.moduleName.localeCompare('@firebase/logger') === 0
-    );
-    expect(loggerFilter.length).to.equal(0);
-
-    const fsFilter: External[] = externals.filter(
-      each => each.moduleName.localeCompare('fs') === 0
-    );
-    expect(fsFilter.length).to.equal(1);
-    expect(fsFilter[0].symbols).to.have.members(['*']); // namespace export
-
-    const defaultExportFilter: External[] = externals.filter(
-      each => each.moduleName.localeCompare('@firebase/app') === 0
-    );
-    expect(defaultExportFilter.length).to.equal(1);
-    expect(defaultExportFilter[0].symbols).to.have.members(['default export']); // default export
-=======
     expect(externals['@firebase/logger']).to.be.undefined;
     expect(externals['fs']).to.have.members(['*']); // namespace export
     expect(externals['@firebase/app']).to.have.members(['default export']); // default export
->>>>>>> 596db39f
   });
 });
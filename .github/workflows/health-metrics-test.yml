--- conflicted
+++ resolved
@@ -22,11 +22,6 @@
       - run: cp config/ci.config.json config/project.json
       - run: yarn install
       - run: yarn build
-<<<<<<< HEAD
-      - name: Run health-metrics/modular-exports-binary-size test
-        run: yarn modular-export-size-report
-=======
->>>>>>> 596db39f
       - name: Run health-metrics/binary-size test
         run: yarn size-report
       - name: Run health-metrics/modular-exports-binary-size test
